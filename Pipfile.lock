{
    "_meta": {
        "hash": {
<<<<<<< HEAD
            "sha256": "107db961938898c9e12415642575a5210ce304ec33b0faa855b07995597792b2"
=======
            "sha256": "6961db7cc560766a3f51c024f327d461eff1c1773fa1d320c53bb9e9a87d3f05"
>>>>>>> 62bca933
        },
        "pipfile-spec": 6,
        "requires": {
            "python_version": "3.9"
        },
        "sources": [
            {
                "name": "pypi",
                "url": "https://pypi.org/simple",
                "verify_ssl": false
            }
        ]
    },
    "default": {
        "adal": {
            "hashes": [
                "sha256:2a7451ed7441ddbc57703042204a3e30ef747478eea022c70f789fc7f084bc3d",
                "sha256:d74f45b81317454d96e982fd1c50e6fb5c99ac2223728aea8764433a39f566f1"
            ],
            "version": "==1.2.7"
        },
        "aiohttp": {
            "hashes": [
                "sha256:01d7bdb774a9acc838e6b8f1d114f45303841b89b95984cbb7d80ea41172a9e3",
                "sha256:03a6d5349c9ee8f79ab3ff3694d6ce1cfc3ced1c9d36200cb8f08ba06bd3b782",
                "sha256:04d48b8ce6ab3cf2097b1855e1505181bdd05586ca275f2505514a6e274e8e75",
                "sha256:0770e2806a30e744b4e21c9d73b7bee18a1cfa3c47991ee2e5a65b887c49d5cf",
                "sha256:07b05cd3305e8a73112103c834e91cd27ce5b4bd07850c4b4dbd1877d3f45be7",
                "sha256:086f92daf51a032d062ec5f58af5ca6a44d082c35299c96376a41cbb33034675",
                "sha256:099ebd2c37ac74cce10a3527d2b49af80243e2a4fa39e7bce41617fbc35fa3c1",
                "sha256:0c7ebbbde809ff4e970824b2b6cb7e4222be6b95a296e46c03cf050878fc1785",
                "sha256:102e487eeb82afac440581e5d7f8f44560b36cf0bdd11abc51a46c1cd88914d4",
                "sha256:11691cf4dc5b94236ccc609b70fec991234e7ef8d4c02dd0c9668d1e486f5abf",
                "sha256:11a67c0d562e07067c4e86bffc1553f2cf5b664d6111c894671b2b8712f3aba5",
                "sha256:12de6add4038df8f72fac606dff775791a60f113a725c960f2bab01d8b8e6b15",
                "sha256:13487abd2f761d4be7c8ff9080de2671e53fff69711d46de703c310c4c9317ca",
                "sha256:15b09b06dae900777833fe7fc4b4aa426556ce95847a3e8d7548e2d19e34edb8",
                "sha256:1c182cb873bc91b411e184dab7a2b664d4fea2743df0e4d57402f7f3fa644bac",
                "sha256:1ed0b6477896559f17b9eaeb6d38e07f7f9ffe40b9f0f9627ae8b9926ae260a8",
                "sha256:28d490af82bc6b7ce53ff31337a18a10498303fe66f701ab65ef27e143c3b0ef",
                "sha256:2e5d962cf7e1d426aa0e528a7e198658cdc8aa4fe87f781d039ad75dcd52c516",
                "sha256:2ed076098b171573161eb146afcb9129b5ff63308960aeca4b676d9d3c35e700",
                "sha256:2f2f69dca064926e79997f45b2f34e202b320fd3782f17a91941f7eb85502ee2",
                "sha256:31560d268ff62143e92423ef183680b9829b1b482c011713ae941997921eebc8",
                "sha256:31d1e1c0dbf19ebccbfd62eff461518dcb1e307b195e93bba60c965a4dcf1ba0",
                "sha256:37951ad2f4a6df6506750a23f7cbabad24c73c65f23f72e95897bb2cecbae676",
                "sha256:3af642b43ce56c24d063325dd2cf20ee012d2b9ba4c3c008755a301aaea720ad",
                "sha256:44db35a9e15d6fe5c40d74952e803b1d96e964f683b5a78c3cc64eb177878155",
                "sha256:473d93d4450880fe278696549f2e7aed8cd23708c3c1997981464475f32137db",
                "sha256:477c3ea0ba410b2b56b7efb072c36fa91b1e6fc331761798fa3f28bb224830dd",
                "sha256:4a4a4e30bf1edcad13fb0804300557aedd07a92cabc74382fdd0ba6ca2661091",
                "sha256:4aed991a28ea3ce320dc8ce655875e1e00a11bdd29fe9444dd4f88c30d558602",
                "sha256:51467000f3647d519272392f484126aa716f747859794ac9924a7aafa86cd411",
                "sha256:55c3d1072704d27401c92339144d199d9de7b52627f724a949fc7d5fc56d8b93",
                "sha256:589c72667a5febd36f1315aa6e5f56dd4aa4862df295cb51c769d16142ddd7cd",
                "sha256:5bfde62d1d2641a1f5173b8c8c2d96ceb4854f54a44c23102e2ccc7e02f003ec",
                "sha256:5c23b1ad869653bc818e972b7a3a79852d0e494e9ab7e1a701a3decc49c20d51",
                "sha256:61bfc23df345d8c9716d03717c2ed5e27374e0fe6f659ea64edcd27b4b044cf7",
                "sha256:6ae828d3a003f03ae31915c31fa684b9890ea44c9c989056fea96e3d12a9fa17",
                "sha256:6c7cefb4b0640703eb1069835c02486669312bf2f12b48a748e0a7756d0de33d",
                "sha256:6d69f36d445c45cda7b3b26afef2fc34ef5ac0cdc75584a87ef307ee3c8c6d00",
                "sha256:6f0d5f33feb5f69ddd57a4a4bd3d56c719a141080b445cbf18f238973c5c9923",
                "sha256:6f8b01295e26c68b3a1b90efb7a89029110d3a4139270b24fda961893216c440",
                "sha256:713ac174a629d39b7c6a3aa757b337599798da4c1157114a314e4e391cd28e32",
                "sha256:718626a174e7e467f0558954f94af117b7d4695d48eb980146016afa4b580b2e",
                "sha256:7187a76598bdb895af0adbd2fb7474d7f6025d170bc0a1130242da817ce9e7d1",
                "sha256:71927042ed6365a09a98a6377501af5c9f0a4d38083652bcd2281a06a5976724",
                "sha256:7d08744e9bae2ca9c382581f7dce1273fe3c9bae94ff572c3626e8da5b193c6a",
                "sha256:7dadf3c307b31e0e61689cbf9e06be7a867c563d5a63ce9dca578f956609abf8",
                "sha256:81e3d8c34c623ca4e36c46524a3530e99c0bc95ed068fd6e9b55cb721d408fb2",
                "sha256:844a9b460871ee0a0b0b68a64890dae9c415e513db0f4a7e3cab41a0f2fedf33",
                "sha256:8b7ef7cbd4fec9a1e811a5de813311ed4f7ac7d93e0fda233c9b3e1428f7dd7b",
                "sha256:97ef77eb6b044134c0b3a96e16abcb05ecce892965a2124c566af0fd60f717e2",
                "sha256:99b5eeae8e019e7aad8af8bb314fb908dd2e028b3cdaad87ec05095394cce632",
                "sha256:a25fa703a527158aaf10dafd956f7d42ac6d30ec80e9a70846253dd13e2f067b",
                "sha256:a2f635ce61a89c5732537a7896b6319a8fcfa23ba09bec36e1b1ac0ab31270d2",
                "sha256:a79004bb58748f31ae1cbe9fa891054baaa46fb106c2dc7af9f8e3304dc30316",
                "sha256:a996d01ca39b8dfe77440f3cd600825d05841088fd6bc0144cc6c2ec14cc5f74",
                "sha256:b0e20cddbd676ab8a64c774fefa0ad787cc506afd844de95da56060348021e96",
                "sha256:b6613280ccedf24354406caf785db748bebbddcf31408b20c0b48cb86af76866",
                "sha256:b9d00268fcb9f66fbcc7cd9fe423741d90c75ee029a1d15c09b22d23253c0a44",
                "sha256:bb01ba6b0d3f6c68b89fce7305080145d4877ad3acaed424bae4d4ee75faa950",
                "sha256:c2aef4703f1f2ddc6df17519885dbfa3514929149d3ff900b73f45998f2532fa",
                "sha256:c34dc4958b232ef6188c4318cb7b2c2d80521c9a56c52449f8f93ab7bc2a8a1c",
                "sha256:c3630c3ef435c0a7c549ba170a0633a56e92629aeed0e707fec832dee313fb7a",
                "sha256:c3d6a4d0619e09dcd61021debf7059955c2004fa29f48788a3dfaf9c9901a7cd",
                "sha256:d15367ce87c8e9e09b0f989bfd72dc641bcd04ba091c68cd305312d00962addd",
                "sha256:d2f9b69293c33aaa53d923032fe227feac867f81682f002ce33ffae978f0a9a9",
                "sha256:e999f2d0e12eea01caeecb17b653f3713d758f6dcc770417cf29ef08d3931421",
                "sha256:ea302f34477fda3f85560a06d9ebdc7fa41e82420e892fc50b577e35fc6a50b2",
                "sha256:eaba923151d9deea315be1f3e2b31cc39a6d1d2f682f942905951f4e40200922",
                "sha256:ef9612483cb35171d51d9173647eed5d0069eaa2ee812793a75373447d487aa4",
                "sha256:f5315a2eb0239185af1bddb1abf472d877fede3cc8d143c6cddad37678293237",
                "sha256:fa0ffcace9b3aa34d205d8130f7873fcfefcb6a4dd3dd705b0dab69af6712642",
                "sha256:fc5471e1a54de15ef71c1bc6ebe80d4dc681ea600e68bfd1cbce40427f0b7578"
            ],
            "markers": "python_version >= '3.6'",
            "version": "==3.8.1"
        },
        "aiosignal": {
            "hashes": [
                "sha256:26e62109036cd181df6e6ad646f91f0dcfd05fe16d0cb924138ff2ab75d64e3a",
                "sha256:78ed67db6c7b7ced4f98e495e572106d5c432a93e1ddd1bf475e1dc05f5b7df2"
            ],
            "markers": "python_version >= '3.6'",
            "version": "==1.2.0"
        },
        "altair": {
            "hashes": [
                "sha256:0c724848ae53410c13fa28be2b3b9a9dcb7b5caa1a70f7f217bd663bb419935a",
                "sha256:d87d9372e63b48cd96b2a6415f0cf9457f50162ab79dc7a31cd7e024dd840026"
            ],
            "markers": "python_version >= '3.7'",
            "version": "==4.2.0"
        },
        "amqp": {
            "hashes": [
                "sha256:446b3e8a8ebc2ceafd424ffcaab1c353830d48161256578ed7a65448e601ebed",
                "sha256:a575f4fa659a2290dc369b000cff5fea5c6be05fe3f2d5e511bcf56c7881c3ef"
            ],
            "markers": "python_version >= '3.6'",
            "version": "==5.1.0"
        },
        "async-timeout": {
            "hashes": [
                "sha256:2163e1640ddb52b7a8c80d0a67a08587e5d245cc9c553a74a847056bc2976b15",
                "sha256:8ca1e4fcf50d07413d66d1a5e416e42cfdf5851c981d679a09851a6853383b3c"
            ],
            "markers": "python_version >= '3.6'",
            "version": "==4.0.2"
        },
        "attrs": {
            "hashes": [
                "sha256:2d27e3784d7a565d36ab851fe94887c5eccd6a463168875832a1be79c82828b4",
                "sha256:626ba8234211db98e869df76230a137c4c40a12d72445c45d5f5b716f076e2fd"
            ],
            "markers": "python_version >= '2.7' and python_version not in '3.0, 3.1, 3.2, 3.3, 3.4'",
            "version": "==21.4.0"
        },
        "azure-common": {
            "hashes": [
                "sha256:4ac0cd3214e36b6a1b6a442686722a5d8cc449603aa833f3f0f40bda836704a3",
                "sha256:5c12d3dcf4ec20599ca6b0d3e09e86e146353d443e7fcc050c9a19c1f9df20ad"
            ],
            "version": "==1.1.28"
        },
        "azure-core": {
            "hashes": [
                "sha256:23c1389a115c328878c4eface3ca3899c2468313ea6f883f2347d6924cd887b2",
                "sha256:a56a6f720d0948d3f3e4a25a5fe46df2f1b7f865c358d74e2ce47dbb49262608"
            ],
            "markers": "python_version >= '3.6'",
            "version": "==1.23.0"
        },
        "azure-identity": {
            "hashes": [
                "sha256:020ff0e47157852e4aac8a3adb06841827147f27a94cbe74a904425d8e62d93c",
                "sha256:8d87aff09b8dabe3c99bb934798dcdeb2f2d49614ecc4f0425cc888faafd64ae"
            ],
            "markers": "python_version >= '3.6'",
            "version": "==1.8.0"
        },
        "azure-mgmt-compute": {
            "hashes": [
                "sha256:49dbb0f51006d557cbd0b22999cb9ecf3eabc2be46d96efcc6d651c6b33754b3",
                "sha256:d028afc4fbbd6796b2604195ffdb1021ef77b18cf01356f810820a52a7e2a12d"
            ],
            "version": "==23.1.0"
        },
        "azure-mgmt-core": {
            "hashes": [
                "sha256:3ffb7352b39e5495dccc2d2b47254f4d82747aff4735e8bf3267c335b0c9bb40",
                "sha256:7b7fa952aeb9d3eaa13eff905880f3d3b62200f7be7a8ba5a50c8b2e7295322a"
            ],
            "version": "==1.3.0"
        },
        "azure-mgmt-monitor": {
            "hashes": [
                "sha256:44e714026d0a8088ced80d970694b4d087843e077cc78723a0c7e7e97f42f86c",
                "sha256:98ad0477ba83a780d0129d9927affac095d164b06b66d59dc036565fa2a4e005"
            ],
            "markers": "python_version >= '3.6'",
            "version": "==3.1.0"
        },
        "azure-mgmt-network": {
            "hashes": [
                "sha256:00e391243ed772ebfe551dec3a3f50c4001ac622a4c5504ef4453001f8c63433",
                "sha256:0b6a1ccdffd76e057ab16a6c319740a0ca68d59fedf7e9c02f2437396e72aa11"
            ],
            "version": "==19.3.0"
        },
        "azure-mgmt-resource": {
            "hashes": [
<<<<<<< HEAD
                "sha256:4fbb2158320e0bdd367882642f266a6dfb3b4b8610792b3afbbca39089f212d7",
                "sha256:b009dcd66bee43691b71048b97c3da9c269ea24f338f1f9788bbd4c4726336c3"
            ],
            "markers": "python_version >= '3.6'",
            "version": "==20.1.0"
=======
                "sha256:1f1c07ebe9099c1301d03297d5743427efe04b41785df1f5d0326945aece5dba",
                "sha256:cbd27f521c70b40fd83bf63cf17b12b5bc03e5e70dc2b6e7a71b5ebd8b900d03"
            ],
            "markers": "python_version >= '3.6'",
            "version": "==21.0.0"
>>>>>>> 62bca933
        },
        "azure-mgmt-storage": {
            "hashes": [
                "sha256:49ea22f00e0965a3550af34a41c1a1d3a481690f6500c78e85408802f56d7416",
                "sha256:61c7a55395e7410a24bfc8def353429eb772a105dd8268dce91f5ee38e4fc04e"
            ],
            "markers": "python_version >= '3.6'",
            "version": "==19.1.0"
        },
        "azure-storage-blob": {
            "hashes": [
                "sha256:3c7dc2c93e7ff2a731acd66a36a1f0a6266072b4154deba4894dab891285ea3a",
                "sha256:a70995c4f9310eb704594f30505d1499286b4caac5543a2ebfe84431c4a38b0b"
            ],
            "markers": "python_version >= '3.6'",
            "version": "==12.10.0"
        },
        "beautifulsoup4": {
            "hashes": [
                "sha256:9a315ce70049920ea4572a4055bc4bd700c940521d36fc858205ad4fcde149bf",
                "sha256:c23ad23c521d818955a4151a67d81580319d4bf548d3d49f4223ae041ff98891"
            ],
            "index": "pypi",
            "version": "==4.10.0"
        },
        "billiard": {
            "hashes": [
                "sha256:299de5a8da28a783d51b197d496bef4f1595dd023a93a4f59dde1886ae905547",
                "sha256:87103ea78fa6ab4d5c751c4909bcff74617d985de7fa8b672cf8618afd5a875b"
            ],
            "version": "==3.6.4.0"
        },
        "boto3": {
            "hashes": [
<<<<<<< HEAD
                "sha256:44a30268702c78aa355a0044fa7fea5f1e7e7c125ad029196028787eea003c2e",
                "sha256:c60d2401226c723db809df5c611a850c101b562e0e0790be7631a38b82813038"
            ],
            "markers": "python_version >= '3.6'",
            "version": "==1.21.23"
        },
        "botocore": {
            "hashes": [
                "sha256:1c8a77809dd59bf4084780ea1785c38d0ebcacd385d83fb7f6ad81648bbb22dc",
                "sha256:536d5fcec2dfaf9671b9d361c2479ef435bfb905f73e24f6fbe73bc33ba66dfe"
            ],
            "markers": "python_version >= '3.6'",
            "version": "==1.24.23"
=======
                "sha256:ef41b9c7b6311d5152bdc78f7de56912c1ed265debf7da14133e1ad00246ad50",
                "sha256:f165790439117e3fd40f8c06826845068852a70ca5ac62adb192405c97f117e1"
            ],
            "index": "pypi",
            "version": "==1.21.27"
        },
        "botocore": {
            "hashes": [
                "sha256:2c11db4b94b4b9504d2782acb758d29a7e5cbdfaa826601f222ac9ddcf004dde",
                "sha256:88e19efcaead99426434d9898d211093b8a8d0cc90af3b84a4ccb9f196894e87"
            ],
            "markers": "python_version >= '3.6'",
            "version": "==1.24.27"
>>>>>>> 62bca933
        },
        "cachetools": {
            "hashes": [
                "sha256:89ea6f1b638d5a73a4f9226be57ac5e4f399d22770b92355f92dcb0f7f001693",
                "sha256:92971d3cb7d2a97efff7c7bb1657f21a8f5fb309a37530537c71b1774189f2d1"
            ],
            "markers": "python_version ~= '3.5'",
            "version": "==4.2.4"
        },
        "celery": {
            "hashes": [
                "sha256:8aacd02fc23a02760686d63dde1eb0daa9f594e735e73ea8fb15c2ff15cb608c",
                "sha256:e2cd41667ad97d4f6a2f4672d1c6a6ebada194c619253058b5f23704aaadaa82"
            ],
            "markers": "python_version >= '3.7'",
            "version": "==5.2.3"
        },
        "certifi": {
            "hashes": [
                "sha256:78884e7c1d4b00ce3cea67b44566851c4343c120abd683433ce934a68ea58872",
                "sha256:d62a0163eb4c2344ac042ab2bdf75399a71a2d8c7d47eac2e2ee91b9d6339569"
            ],
            "version": "==2021.10.8"
        },
        "cffi": {
            "hashes": [
                "sha256:00c878c90cb53ccfaae6b8bc18ad05d2036553e6d9d1d9dbcf323bbe83854ca3",
                "sha256:0104fb5ae2391d46a4cb082abdd5c69ea4eab79d8d44eaaf79f1b1fd806ee4c2",
                "sha256:06c48159c1abed75c2e721b1715c379fa3200c7784271b3c46df01383b593636",
                "sha256:0808014eb713677ec1292301ea4c81ad277b6cdf2fdd90fd540af98c0b101d20",
                "sha256:10dffb601ccfb65262a27233ac273d552ddc4d8ae1bf93b21c94b8511bffe728",
                "sha256:14cd121ea63ecdae71efa69c15c5543a4b5fbcd0bbe2aad864baca0063cecf27",
                "sha256:17771976e82e9f94976180f76468546834d22a7cc404b17c22df2a2c81db0c66",
                "sha256:181dee03b1170ff1969489acf1c26533710231c58f95534e3edac87fff06c443",
                "sha256:23cfe892bd5dd8941608f93348c0737e369e51c100d03718f108bf1add7bd6d0",
                "sha256:263cc3d821c4ab2213cbe8cd8b355a7f72a8324577dc865ef98487c1aeee2bc7",
                "sha256:2756c88cbb94231c7a147402476be2c4df2f6078099a6f4a480d239a8817ae39",
                "sha256:27c219baf94952ae9d50ec19651a687b826792055353d07648a5695413e0c605",
                "sha256:2a23af14f408d53d5e6cd4e3d9a24ff9e05906ad574822a10563efcef137979a",
                "sha256:31fb708d9d7c3f49a60f04cf5b119aeefe5644daba1cd2a0fe389b674fd1de37",
                "sha256:3415c89f9204ee60cd09b235810be700e993e343a408693e80ce7f6a40108029",
                "sha256:3773c4d81e6e818df2efbc7dd77325ca0dcb688116050fb2b3011218eda36139",
                "sha256:3b96a311ac60a3f6be21d2572e46ce67f09abcf4d09344c49274eb9e0bf345fc",
                "sha256:3f7d084648d77af029acb79a0ff49a0ad7e9d09057a9bf46596dac9514dc07df",
                "sha256:41d45de54cd277a7878919867c0f08b0cf817605e4eb94093e7516505d3c8d14",
                "sha256:4238e6dab5d6a8ba812de994bbb0a79bddbdf80994e4ce802b6f6f3142fcc880",
                "sha256:45db3a33139e9c8f7c09234b5784a5e33d31fd6907800b316decad50af323ff2",
                "sha256:45e8636704eacc432a206ac7345a5d3d2c62d95a507ec70d62f23cd91770482a",
                "sha256:4958391dbd6249d7ad855b9ca88fae690783a6be9e86df65865058ed81fc860e",
                "sha256:4a306fa632e8f0928956a41fa8e1d6243c71e7eb59ffbd165fc0b41e316b2474",
                "sha256:57e9ac9ccc3101fac9d6014fba037473e4358ef4e89f8e181f8951a2c0162024",
                "sha256:59888172256cac5629e60e72e86598027aca6bf01fa2465bdb676d37636573e8",
                "sha256:5e069f72d497312b24fcc02073d70cb989045d1c91cbd53979366077959933e0",
                "sha256:64d4ec9f448dfe041705426000cc13e34e6e5bb13736e9fd62e34a0b0c41566e",
                "sha256:6dc2737a3674b3e344847c8686cf29e500584ccad76204efea14f451d4cc669a",
                "sha256:74fdfdbfdc48d3f47148976f49fab3251e550a8720bebc99bf1483f5bfb5db3e",
                "sha256:75e4024375654472cc27e91cbe9eaa08567f7fbdf822638be2814ce059f58032",
                "sha256:786902fb9ba7433aae840e0ed609f45c7bcd4e225ebb9c753aa39725bb3e6ad6",
                "sha256:8b6c2ea03845c9f501ed1313e78de148cd3f6cad741a75d43a29b43da27f2e1e",
                "sha256:91d77d2a782be4274da750752bb1650a97bfd8f291022b379bb8e01c66b4e96b",
                "sha256:91ec59c33514b7c7559a6acda53bbfe1b283949c34fe7440bcf917f96ac0723e",
                "sha256:920f0d66a896c2d99f0adbb391f990a84091179542c205fa53ce5787aff87954",
                "sha256:a5263e363c27b653a90078143adb3d076c1a748ec9ecc78ea2fb916f9b861962",
                "sha256:abb9a20a72ac4e0fdb50dae135ba5e77880518e742077ced47eb1499e29a443c",
                "sha256:c2051981a968d7de9dd2d7b87bcb9c939c74a34626a6e2f8181455dd49ed69e4",
                "sha256:c21c9e3896c23007803a875460fb786118f0cdd4434359577ea25eb556e34c55",
                "sha256:c2502a1a03b6312837279c8c1bd3ebedf6c12c4228ddbad40912d671ccc8a962",
                "sha256:d4d692a89c5cf08a8557fdeb329b82e7bf609aadfaed6c0d79f5a449a3c7c023",
                "sha256:da5db4e883f1ce37f55c667e5c0de439df76ac4cb55964655906306918e7363c",
                "sha256:e7022a66d9b55e93e1a845d8c9eba2a1bebd4966cd8bfc25d9cd07d515b33fa6",
                "sha256:ef1f279350da2c586a69d32fc8733092fd32cc8ac95139a00377841f59a3f8d8",
                "sha256:f54a64f8b0c8ff0b64d18aa76675262e1700f3995182267998c31ae974fbc382",
                "sha256:f5c7150ad32ba43a07c4479f40241756145a1f03b43480e058cfd862bf5041c7",
                "sha256:f6f824dc3bce0edab5f427efcfb1d63ee75b6fcb7282900ccaf925be84efb0fc",
                "sha256:fd8a250edc26254fe5b33be00402e6d287f562b6a5b2152dec302fa15bb3e997",
                "sha256:ffaa5c925128e29efbde7301d8ecaf35c8c60ffbcd6a1ffd3a552177c8e5e796"
            ],
            "version": "==1.15.0"
        },
        "chardet": {
            "hashes": [
                "sha256:0d6f53a15db4120f2b08c94f11e7d93d2c911ee118b6b30a04ec3ee8310179fa",
                "sha256:f864054d66fd9118f2e67044ac8981a54775ec5b67aed0441892edb553d21da5"
            ],
            "markers": "python_version >= '2.7' and python_version not in '3.0, 3.1, 3.2, 3.3, 3.4'",
            "version": "==4.0.0"
        },
        "charset-normalizer": {
            "hashes": [
                "sha256:2857e29ff0d34db842cd7ca3230549d1a697f96ee6d3fb071cfa6c7393832597",
                "sha256:6881edbebdb17b39b4eaaa821b438bf6eddffb4468cf344f09f89def34a8b1df"
            ],
<<<<<<< HEAD
            "markers": "python_version >= '3.5'",
=======
            "markers": "python_full_version >= '3.5.0'",
>>>>>>> 62bca933
            "version": "==2.0.12"
        },
        "click": {
            "hashes": [
                "sha256:6a7a62563bbfabfda3a38f3023a1db4a35978c0abd76f6c9605ecd6554d6d9b1",
                "sha256:8458d7b1287c5fb128c90e23381cf99dcde74beaf6c7ff6384ce84d6fe090adb"
            ],
            "markers": "python_version >= '3.6'",
            "version": "==8.0.4"
        },
        "click-didyoumean": {
            "hashes": [
                "sha256:a0713dc7a1de3f06bc0df5a9567ad19ead2d3d5689b434768a6145bff77c0667",
                "sha256:f184f0d851d96b6d29297354ed981b7dd71df7ff500d82fa6d11f0856bee8035"
            ],
            "markers": "python_version < '4' and python_full_version >= '3.6.2'",
            "version": "==0.3.0"
        },
        "click-plugins": {
            "hashes": [
                "sha256:46ab999744a9d831159c3411bb0c79346d94a444df9a3a3742e9ed63645f264b",
                "sha256:5d262006d3222f5057fd81e1623d4443e41dcda5dc815c06b442aa3c02889fc8"
            ],
            "version": "==1.1.1"
        },
        "click-repl": {
            "hashes": [
                "sha256:94b3fbbc9406a236f176e0506524b2937e4b23b6f4c0c0b2a0a83f8a64e9194b",
                "sha256:cd12f68d745bf6151210790540b4cb064c7b13e571bc64b6957d98d120dacfd8"
            ],
            "version": "==0.2.0"
        },
        "cmd2": {
            "hashes": [
                "sha256:090909ab6c8ecee40813cec759e61dd6e70c8227a1a8e96082f5f2b0d394bc77",
                "sha256:6fe6d46099edaf4a99163c191aeb4babfd7e4dfbac6009f423ecc8370895b58f"
            ],
            "index": "pypi",
            "version": "==2.4.0"
        },
        "colorlog": {
            "hashes": [
                "sha256:188a8f47b797fdf001891b5a55263789a2fda0ba7ba4c44f12741d0a8d5e9e03",
                "sha256:229cd0794a19d8f33b2b4a4b70e1225b6c010af96c2dc8615279abbc1bb3929a"
            ],
            "version": "==2.10.0"
        },
        "cryptography": {
            "hashes": [
                "sha256:091d31c42f444c6f519485ed528d8b451d1a0c7bf30e8ca583a0cac44b8a0df6",
                "sha256:18452582a3c85b96014b45686af264563e3e5d99d226589f057ace56196ec78b",
                "sha256:1dfa985f62b137909496e7fc182dac687206d8d089dd03eaeb28ae16eec8e7d5",
                "sha256:1e4014639d3d73fbc5ceff206049c5a9a849cefd106a49fa7aaaa25cc0ce35cf",
                "sha256:22e91636a51170df0ae4dcbd250d318fd28c9f491c4e50b625a49964b24fe46e",
                "sha256:3b3eba865ea2754738616f87292b7f29448aec342a7c720956f8083d252bf28b",
                "sha256:651448cd2e3a6bc2bb76c3663785133c40d5e1a8c1a9c5429e4354201c6024ae",
                "sha256:726086c17f94747cedbee6efa77e99ae170caebeb1116353c6cf0ab67ea6829b",
                "sha256:844a76bc04472e5135b909da6aed84360f522ff5dfa47f93e3dd2a0b84a89fa0",
                "sha256:88c881dd5a147e08d1bdcf2315c04972381d026cdb803325c03fe2b4a8ed858b",
                "sha256:96c080ae7118c10fcbe6229ab43eb8b090fccd31a09ef55f83f690d1ef619a1d",
                "sha256:a0c30272fb4ddda5f5ffc1089d7405b7a71b0b0f51993cb4e5dbb4590b2fc229",
                "sha256:bb1f0281887d89617b4c68e8db9a2c42b9efebf2702a3c5bf70599421a8623e3",
                "sha256:c447cf087cf2dbddc1add6987bbe2f767ed5317adb2d08af940db517dd704365",
                "sha256:c4fd17d92e9d55b84707f4fd09992081ba872d1a0c610c109c18e062e06a2e55",
                "sha256:d0d5aeaedd29be304848f1c5059074a740fa9f6f26b84c5b63e8b29e73dfc270",
                "sha256:daf54a4b07d67ad437ff239c8a4080cfd1cc7213df57d33c97de7b4738048d5e",
                "sha256:e993468c859d084d5579e2ebee101de8f5a27ce8e2159959b6673b418fd8c785",
                "sha256:f118a95c7480f5be0df8afeb9a11bd199aa20afab7a96bcf20409b411a3a85f0"
            ],
            "markers": "python_version >= '2.7' and python_version not in '3.0, 3.1, 3.2, 3.3, 3.4'",
            "version": "==2.9.2"
        },
        "deprecated": {
            "hashes": [
                "sha256:43ac5335da90c31c24ba028af536a91d41d53f9e6901ddb021bcc572ce44e38d",
                "sha256:64756e3e14c8c5eea9795d93c524551432a0be75629f8f29e67ab8caf076c76d"
            ],
            "markers": "python_version >= '2.7' and python_version not in '3.0, 3.1, 3.2, 3.3'",
            "version": "==1.2.13"
        },
        "docker": {
            "hashes": [
                "sha256:7a79bb439e3df59d0a72621775d600bc8bc8b422d285824cb37103eab91d1ce0",
                "sha256:d916a26b62970e7c2f554110ed6af04c7ccff8e9f81ad17d0d40c75637e227fb"
            ],
            "index": "pypi",
            "version": "==5.0.3"
        },
        "ecdsa": {
            "hashes": [
                "sha256:5cf31d5b33743abe0dfc28999036c849a69d548f994b535e527ee3cb7f3ef676",
                "sha256:b9f500bb439e4153d0330610f5d26baaf18d17b8ced1bc54410d189385ea68aa"
            ],
            "markers": "python_version >= '2.6' and python_version not in '3.0, 3.1, 3.2, 3.3'",
            "version": "==0.17.0"
        },
        "entrypoints": {
            "hashes": [
                "sha256:b706eddaa9218a19ebcd67b56818f05bb27589b1ca9e8d797b74affad4ccacd4",
                "sha256:f174b5ff827504fd3cd97cc3f8649f3693f51538c7e4bdf3ef002c8429d42f9f"
            ],
            "markers": "python_version >= '3.6'",
            "version": "==0.4"
        },
        "filelock": {
            "hashes": [
                "sha256:9cd540a9352e432c7246a48fe4e8712b10acb1df2ad1f30e8c070b82ae1fed85",
                "sha256:f8314284bfffbdcfa0ff3d7992b023d4c628ced6feb957351d4c48d059f56bc0"
            ],
            "markers": "python_version >= '3.7'",
            "version": "==3.6.0"
        },
        "frozenlist": {
            "hashes": [
                "sha256:006d3595e7d4108a12025ddf415ae0f6c9e736e726a5db0183326fd191b14c5e",
                "sha256:01a73627448b1f2145bddb6e6c2259988bb8aee0fb361776ff8604b99616cd08",
                "sha256:03a7dd1bfce30216a3f51a84e6dd0e4a573d23ca50f0346634916ff105ba6e6b",
                "sha256:0437fe763fb5d4adad1756050cbf855bbb2bf0d9385c7bb13d7a10b0dd550486",
                "sha256:04cb491c4b1c051734d41ea2552fde292f5f3a9c911363f74f39c23659c4af78",
                "sha256:0c36e78b9509e97042ef869c0e1e6ef6429e55817c12d78245eb915e1cca7468",
                "sha256:25af28b560e0c76fa41f550eacb389905633e7ac02d6eb3c09017fa1c8cdfde1",
                "sha256:2fdc3cd845e5a1f71a0c3518528bfdbfe2efaf9886d6f49eacc5ee4fd9a10953",
                "sha256:30530930410855c451bea83f7b272fb1c495ed9d5cc72895ac29e91279401db3",
                "sha256:31977f84828b5bb856ca1eb07bf7e3a34f33a5cddce981d880240ba06639b94d",
                "sha256:3c62964192a1c0c30b49f403495911298810bada64e4f03249ca35a33ca0417a",
                "sha256:3f7c935c7b58b0d78c0beea0c7358e165f95f1fd8a7e98baa40d22a05b4a8141",
                "sha256:40dff8962b8eba91fd3848d857203f0bd704b5f1fa2b3fc9af64901a190bba08",
                "sha256:40ec383bc194accba825fbb7d0ef3dda5736ceab2375462f1d8672d9f6b68d07",
                "sha256:436496321dad302b8b27ca955364a439ed1f0999311c393dccb243e451ff66aa",
                "sha256:4406cfabef8f07b3b3af0f50f70938ec06d9f0fc26cbdeaab431cbc3ca3caeaa",
                "sha256:45334234ec30fc4ea677f43171b18a27505bfb2dba9aca4398a62692c0ea8868",
                "sha256:47be22dc27ed933d55ee55845d34a3e4e9f6fee93039e7f8ebadb0c2f60d403f",
                "sha256:4a44ebbf601d7bac77976d429e9bdb5a4614f9f4027777f9e54fd765196e9d3b",
                "sha256:4eda49bea3602812518765810af732229b4291d2695ed24a0a20e098c45a707b",
                "sha256:57f4d3f03a18facacb2a6bcd21bccd011e3b75d463dc49f838fd699d074fabd1",
                "sha256:603b9091bd70fae7be28bdb8aa5c9990f4241aa33abb673390a7f7329296695f",
                "sha256:65bc6e2fece04e2145ab6e3c47428d1bbc05aede61ae365b2c1bddd94906e478",
                "sha256:691ddf6dc50480ce49f68441f1d16a4c3325887453837036e0fb94736eae1e58",
                "sha256:6983a31698490825171be44ffbafeaa930ddf590d3f051e397143a5045513b01",
                "sha256:6a202458d1298ced3768f5a7d44301e7c86defac162ace0ab7434c2e961166e8",
                "sha256:6eb275c6385dd72594758cbe96c07cdb9bd6becf84235f4a594bdf21e3596c9d",
                "sha256:754728d65f1acc61e0f4df784456106e35afb7bf39cfe37227ab00436fb38676",
                "sha256:768efd082074bb203c934e83a61654ed4931ef02412c2fbdecea0cff7ecd0274",
                "sha256:772965f773757a6026dea111a15e6e2678fbd6216180f82a48a40b27de1ee2ab",
                "sha256:871d42623ae15eb0b0e9df65baeee6976b2e161d0ba93155411d58ff27483ad8",
                "sha256:88aafd445a233dbbf8a65a62bc3249a0acd0d81ab18f6feb461cc5a938610d24",
                "sha256:8c905a5186d77111f02144fab5b849ab524f1e876a1e75205cd1386a9be4b00a",
                "sha256:8cf829bd2e2956066dd4de43fd8ec881d87842a06708c035b37ef632930505a2",
                "sha256:92e650bd09b5dda929523b9f8e7f99b24deac61240ecc1a32aeba487afcd970f",
                "sha256:93641a51f89473837333b2f8100f3f89795295b858cd4c7d4a1f18e299dc0a4f",
                "sha256:94c7a8a9fc9383b52c410a2ec952521906d355d18fccc927fca52ab575ee8b93",
                "sha256:9f892d6a94ec5c7b785e548e42722e6f3a52f5f32a8461e82ac3e67a3bd073f1",
                "sha256:acb267b09a509c1df5a4ca04140da96016f40d2ed183cdc356d237286c971b51",
                "sha256:adac9700675cf99e3615eb6a0eb5e9f5a4143c7d42c05cea2e7f71c27a3d0846",
                "sha256:aff388be97ef2677ae185e72dc500d19ecaf31b698986800d3fc4f399a5e30a5",
                "sha256:b5009062d78a8c6890d50b4e53b0ddda31841b3935c1937e2ed8c1bda1c7fb9d",
                "sha256:b684c68077b84522b5c7eafc1dc735bfa5b341fb011d5552ebe0968e22ed641c",
                "sha256:b9e3e9e365991f8cc5f5edc1fd65b58b41d0514a6a7ad95ef5c7f34eb49b3d3e",
                "sha256:bd89acd1b8bb4f31b47072615d72e7f53a948d302b7c1d1455e42622de180eae",
                "sha256:bde99812f237f79eaf3f04ebffd74f6718bbd216101b35ac7955c2d47c17da02",
                "sha256:c6c321dd013e8fc20735b92cb4892c115f5cdb82c817b1e5b07f6b95d952b2f0",
                "sha256:ce6f2ba0edb7b0c1d8976565298ad2deba6f8064d2bebb6ffce2ca896eb35b0b",
                "sha256:d2257aaba9660f78c7b1d8fea963b68f3feffb1a9d5d05a18401ca9eb3e8d0a3",
                "sha256:d26b650b71fdc88065b7a21f8ace70175bcf3b5bdba5ea22df4bfd893e795a3b",
                "sha256:d6d32ff213aef0fd0bcf803bffe15cfa2d4fde237d1d4838e62aec242a8362fa",
                "sha256:e1e26ac0a253a2907d654a37e390904426d5ae5483150ce3adedb35c8c06614a",
                "sha256:e30b2f9683812eb30cf3f0a8e9f79f8d590a7999f731cf39f9105a7c4a39489d",
                "sha256:e84cb61b0ac40a0c3e0e8b79c575161c5300d1d89e13c0e02f76193982f066ed",
                "sha256:e982878792c971cbd60ee510c4ee5bf089a8246226dea1f2138aa0bb67aff148",
                "sha256:f20baa05eaa2bcd5404c445ec51aed1c268d62600362dc6cfe04fae34a424bd9",
                "sha256:f7353ba3367473d1d616ee727945f439e027f0bb16ac1a750219a8344d1d5d3c",
                "sha256:f96293d6f982c58ebebb428c50163d010c2f05de0cde99fd681bfdc18d4b2dc2",
                "sha256:ff9310f05b9d9c5c4dd472983dc956901ee6cb2c3ec1ab116ecdde25f3ce4951"
            ],
            "markers": "python_version >= '3.7'",
            "version": "==1.3.0"
        },
        "google-api-core": {
            "extras": [
                "grpc"
            ],
            "hashes": [
                "sha256:6815207a8b422e9da42c200681603f304b25f98c98b675a9db9fdc3717e44280",
                "sha256:85d2074f2c8f9c07e614d7f978767d71ceb7d40647814ef4236d3a0ef671ee75"
            ],
            "markers": "python_version >= '2.7' and python_version not in '3.0, 3.1, 3.2, 3.3, 3.4, 3.5'",
            "version": "==1.31.5"
        },
        "google-api-python-client": {
            "hashes": [
                "sha256:303f5e7005b26e5ca4d2f04489545cdc482ca558e8932e528217e11127c17cd8",
                "sha256:7bf58b665b635d06adb47797a9a4f73482e739e02ed036cd960dc7c183361f67"
            ],
            "markers": "python_version >= '3.6'",
            "version": "==2.42.0"
        },
        "google-auth": {
            "hashes": [
                "sha256:997516b42ecb5b63e8d80f5632c1a61dddf41d2a4c2748057837e06e00014258",
                "sha256:b7033be9028c188ee30200b204ea00ed82ea1162e8ac1df4aa6ded19a191d88e"
            ],
            "markers": "python_version >= '2.7' and python_version not in '3.0, 3.1, 3.2, 3.3, 3.4, 3.5'",
            "version": "==1.35.0"
        },
        "google-auth-httplib2": {
            "hashes": [
                "sha256:31e49c36c6b5643b57e82617cb3e021e3e1d2df9da63af67252c02fa9c1f4a10",
                "sha256:a07c39fd632becacd3f07718dfd6021bf396978f03ad3ce4321d060015cc30ac"
            ],
            "version": "==0.1.0"
        },
        "google-auth-oauthlib": {
            "hashes": [
                "sha256:24f67735513c4c7134dbde2f1dee5a1deb6acc8dfcb577d7bff30d213a28e7b0",
                "sha256:30596b824fc6808fdaca2f048e4998cc40fb4b3599eaea66d28dc7085b36c5b8"
            ],
            "markers": "python_version >= '3.6'",
            "version": "==0.5.1"
        },
        "google-cloud-bigquery": {
            "extras": [
                "pandas"
            ],
            "hashes": [
                "sha256:0eb882df30a00f5a1ef3d339a23a670230800b2ab249459591a7e685aad6714f",
                "sha256:bd7de9e3126ea0975d1f5b25e69c28b644c69821c229327e64b38e44fb16497e"
            ],
            "index": "pypi",
            "version": "==2.34.2"
        },
        "google-cloud-core": {
            "hashes": [
                "sha256:5b77935f3d9573e27007749a3b522f08d764c5b5930ff1527b2ab2743e9f0c15",
                "sha256:b1030aadcbb2aeb4ee51475426351af83c1072456b918fb8fdb80666c4bb63b5"
            ],
            "markers": "python_version >= '2.7' and python_version not in '3.0, 3.1, 3.2, 3.3, 3.4, 3.5'",
            "version": "==1.7.2"
        },
        "google-cloud-datastore": {
            "hashes": [
                "sha256:6873ff457d565ee373b56dab0fa564b3d89f89f36d0acba54cec809d643605bb",
                "sha256:dd83b82650b179cbbf010dd7bbb2fac871e1f5baea019f1bd080669b97c3bd8f"
            ],
            "markers": "python_version >= '3.6'",
            "version": "==2.0.0"
        },
        "google-cloud-error-reporting": {
            "hashes": [
                "sha256:353ffeda6b486843325e798cd5f597e24115f696f5f9a35ab3694da1b50f475e",
                "sha256:cbb015e29c4c7c70c0ed7bd2d02e9e55f11515bd27966a9e5973741dc10b3242"
            ],
            "index": "pypi",
            "version": "==1.1.2"
        },
        "google-cloud-logging": {
            "hashes": [
                "sha256:7cad276c7db8b443c1e73fefbc13f577d87d43346aa0277442bf41b4f9ff6812",
                "sha256:ca2de51bbb4a8b606453bbed30810fb25975517fc9c6b363e06f8325a190ffe9"
            ],
            "index": "pypi",
            "version": "==2.3.1"
        },
        "google-cloud-pubsub": {
            "hashes": [
                "sha256:b7f577621f991b513034c50f3314ef66838701b3b0dd1fca0d5e9a0e82f9f801",
                "sha256:c8d098ebd208d00c8f3bb55eefecd8553e7391d59700426a97d35125f0dcb248"
            ],
            "markers": "python_version >= '2.7' and python_version not in '3.0, 3.1, 3.2, 3.3, 3.4'",
            "version": "==1.7.0"
        },
        "google-cloud-storage": {
            "hashes": [
                "sha256:0244f4612710cb5ec445fc6774387564e23f9823363fb408b28724e2102401b7",
                "sha256:abdf0fadf26516172e804e00b9c24819a3b3f7351cd32f35ca249bbfac965494"
            ],
            "markers": "python_version >= '3.7'",
            "version": "==2.2.1"
        },
        "google-crc32c": {
            "hashes": [
                "sha256:04e7c220798a72fd0f08242bc8d7a05986b2a08a0573396187fd32c1dcdd58b3",
                "sha256:05340b60bf05b574159e9bd940152a47d38af3fb43803ffe71f11d704b7696a6",
                "sha256:12674a4c3b56b706153a358eaa1018c4137a5a04635b92b4652440d3d7386206",
                "sha256:127f9cc3ac41b6a859bd9dc4321097b1a4f6aa7fdf71b4f9227b9e3ebffb4422",
                "sha256:13af315c3a0eec8bb8b8d80b8b128cb3fcd17d7e4edafc39647846345a3f003a",
                "sha256:1926fd8de0acb9d15ee757175ce7242e235482a783cd4ec711cc999fc103c24e",
                "sha256:226f2f9b8e128a6ca6a9af9b9e8384f7b53a801907425c9a292553a3a7218ce0",
                "sha256:276de6273eb074a35bc598f8efbc00c7869c5cf2e29c90748fccc8c898c244df",
                "sha256:318f73f5484b5671f0c7f5f63741ab020a599504ed81d209b5c7129ee4667407",
                "sha256:3bbce1be3687bbfebe29abdb7631b83e6b25da3f4e1856a1611eb21854b689ea",
                "sha256:42ae4781333e331a1743445931b08ebdad73e188fd554259e772556fc4937c48",
                "sha256:58be56ae0529c664cc04a9c76e68bb92b091e0194d6e3c50bea7e0f266f73713",
                "sha256:5da2c81575cc3ccf05d9830f9e8d3c70954819ca9a63828210498c0774fda1a3",
                "sha256:6311853aa2bba4064d0c28ca54e7b50c4d48e3de04f6770f6c60ebda1e975267",
                "sha256:650e2917660e696041ab3dcd7abac160b4121cd9a484c08406f24c5964099829",
                "sha256:6a4db36f9721fdf391646685ecffa404eb986cbe007a3289499020daf72e88a2",
                "sha256:779cbf1ce375b96111db98fca913c1f5ec11b1d870e529b1dc7354b2681a8c3a",
                "sha256:7f6fe42536d9dcd3e2ffb9d3053f5d05221ae3bbcefbe472bdf2c71c793e3183",
                "sha256:891f712ce54e0d631370e1f4997b3f182f3368179198efc30d477c75d1f44942",
                "sha256:95c68a4b9b7828ba0428f8f7e3109c5d476ca44996ed9a5f8aac6269296e2d59",
                "sha256:96a8918a78d5d64e07c8ea4ed2bc44354e3f93f46a4866a40e8db934e4c0d74b",
                "sha256:9c3cf890c3c0ecfe1510a452a165431b5831e24160c5fcf2071f0f85ca5a47cd",
                "sha256:9f58099ad7affc0754ae42e6d87443299f15d739b0ce03c76f515153a5cda06c",
                "sha256:a0b9e622c3b2b8d0ce32f77eba617ab0d6768b82836391e4f8f9e2074582bf02",
                "sha256:a7f9cbea4245ee36190f85fe1814e2d7b1e5f2186381b082f5d59f99b7f11328",
                "sha256:bab4aebd525218bab4ee615786c4581952eadc16b1ff031813a2fd51f0cc7b08",
                "sha256:c124b8c8779bf2d35d9b721e52d4adb41c9bfbde45e6a3f25f0820caa9aba73f",
                "sha256:c9da0a39b53d2fab3e5467329ed50e951eb91386e9d0d5b12daf593973c3b168",
                "sha256:ca60076c388728d3b6ac3846842474f4250c91efbfe5afa872d3ffd69dd4b318",
                "sha256:cb6994fff247987c66a8a4e550ef374671c2b82e3c0d2115e689d21e511a652d",
                "sha256:d1c1d6236feab51200272d79b3d3e0f12cf2cbb12b208c835b175a21efdb0a73",
                "sha256:dd7760a88a8d3d705ff562aa93f8445ead54f58fd482e4f9e2bafb7e177375d4",
                "sha256:dda4d8a3bb0b50f540f6ff4b6033f3a74e8bf0bd5320b70fab2c03e512a62812",
                "sha256:e0f1ff55dde0ebcfbef027edc21f71c205845585fffe30d4ec4979416613e9b3",
                "sha256:e7a539b9be7b9c00f11ef16b55486141bc2cdb0c54762f84e3c6fc091917436d",
                "sha256:eb0b14523758e37802f27b7f8cd973f5f3d33be7613952c0df904b68c4842f0e",
                "sha256:ed447680ff21c14aaceb6a9f99a5f639f583ccfe4ce1a5e1d48eb41c3d6b3217",
                "sha256:f52a4ad2568314ee713715b1e2d79ab55fab11e8b304fd1462ff5cccf4264b3e",
                "sha256:fbd60c6aaa07c31d7754edbc2334aef50601b7f1ada67a96eb1eb57c7c72378f",
                "sha256:fc28e0db232c62ca0c3600884933178f0825c99be4474cdd645e378a10588125",
                "sha256:fe31de3002e7b08eb20823b3735b97c86c5926dd0581c7710a680b418a8709d4",
                "sha256:fec221a051150eeddfdfcff162e6db92c65ecf46cb0f7bb1bf812a1520ec026b",
                "sha256:ff71073ebf0e42258a42a0b34f2c09ec384977e7f6808999102eedd5b49920e3"
            ],
            "markers": "python_version >= '3.6'",
            "version": "==1.3.0"
        },
        "google-resumable-media": {
            "hashes": [
                "sha256:06924e8b1e79f158f0202e7dd151ad75b0ea9d59b997c850f56bdd4a5a361513",
                "sha256:3c13f84813861ac8f5b6371254bdd437076bf1f3bac527a9f3fd123a70166f52"
            ],
            "markers": "python_version >= '3.6'",
            "version": "==2.3.2"
        },
        "googleapis-common-protos": {
            "hashes": [
                "sha256:4007500795bcfc269d279f0f7d253ae18d6dc1ff5d5a73613ffe452038b1ec5f",
                "sha256:60220c89b8bd5272159bed4929ecdc1243ae1f73437883a499a44a1cbc084086"
            ],
            "markers": "python_version >= '3.6'",
            "version": "==1.56.0"
        },
        "grpc-google-iam-v1": {
            "hashes": [
                "sha256:0bfb5b56f648f457021a91c0df0db4934b6e0c300bd0f2de2333383fe958aa72"
            ],
            "version": "==0.12.3"
        },
        "grpcio": {
            "hashes": [
                "sha256:05467acd391e3fffb05991c76cb2ed2fa1309d0e3815ac379764bc5670b4b5d4",
                "sha256:0ac72d4b953b76924f8fa21436af060d7e6d8581e279863f30ee14f20751ac27",
                "sha256:11f811c0fffd84fca747fbc742464575e5eb130fd4fb4d6012ccc34febd001db",
                "sha256:13343e7b840c20f43b44f0e6d3bbdc037c964f0aec9735d7cb685c407731c9ff",
                "sha256:14eefcf623890f3f7dd7831decd2a2116652b5ce1e0f1d4b464b8f52110743b0",
                "sha256:19e54f0c7083c8332b5a75a9081fc5127f1dbb67b6c1a32bd7fe896ef0934918",
                "sha256:36a7bdd6ef9bca050c7ade8cba5f0e743343ea0756d5d3d520e915098a9dc503",
                "sha256:3d47553b8e86ab1e59b0185ba6491a187f94a0239f414c8fc867a22b0405b798",
                "sha256:41036a574cab3468f24d41d6ed2b52588fb85ed60f8feaa925d7e424a250740b",
                "sha256:4201c597e5057a9bfef9ea5777a6d83f6252cb78044db7d57d941ec2300734a5",
                "sha256:46d4843192e7d36278884282e100b8f305cf37d1b3d8c6b4f736d4454640a069",
                "sha256:4bae1c99896045d3062ab95478411c8d5a52cb84b91a1517312629fa6cfeb50e",
                "sha256:4ee51964edfd0a1293a95bb0d72d134ecf889379d90d2612cbf663623ce832b4",
                "sha256:4fcb53e4eb8c271032c91b8981df5fc1bb974bc73e306ec2c27da41bd95c44b5",
                "sha256:5c30a9a7d3a05920368a60b080cbbeaf06335303be23ac244034c71c03a0fd24",
                "sha256:5f3c54ebb5d9633a557335c01d88d3d4928e9b1b131692283b6184da1edbec0b",
                "sha256:6641a28cc826a92ef717201cca9a035c34a0185e38b0c93f3ce5f01a01a1570a",
                "sha256:790d7493337558ae168477d1be3178f4c9b8f91d8cd9b8b719d06fd9b2d48836",
                "sha256:871078218fa9117e2a378678f327e32fda04e363ed6bc0477275444273255d4d",
                "sha256:898c159148f27e23c08a337fb80d31ece6b76bb24f359d83929460d813665b74",
                "sha256:89b390b1c0de909965280d175c53128ce2f0f4f5c0f011382243dd7f2f894060",
                "sha256:8fa6584046a7cf281649975a363673fa5d9c6faf9dc923f261cc0e56713b5892",
                "sha256:9075c0c003c1ff14ebce8f0ba55cc692158cb55c68da09cf8b0f9fc5b749e343",
                "sha256:9a86a91201f8345502ea81dee0a55ae13add5fafadf109b17acd858fe8239651",
                "sha256:a8d610b7b557a7609fecee80b6dd793ecb7a9a3c3497fbdce63ce7d151cdd705",
                "sha256:b81dc7894062ed2d25b74a2725aaa0a6895ce97ce854f432fe4e87cad5a07316",
                "sha256:b8d852329336c584c636caa9c2db990f3a332b19bc86a80f4646b58d27c142db",
                "sha256:be857b7ec2ac43455156e6ba89262f7d7ae60227049427d01a3fecd218a3f88d",
                "sha256:bebe90b8020b4248e5a2076b56154cc6ff45691bbbe980579fc9db26717ac968",
                "sha256:bfd36b959c3c4e945119387baed1414ea46f7116886aa23de0172302b49d7ff1",
                "sha256:c122dac5cb299b8ad7308d61bd9fe0413de13b0347cce465398436b3fdf1f609",
                "sha256:c5c2f8417d13386e18ccc8c61467cb6a6f9667a1ff7000a2d7d378e5d7df693f",
                "sha256:ccd388b8f37b19d06e4152189726ce309e36dc03b53f2216a4ea49f09a7438e6",
                "sha256:cd61b52d9cf8fcf8d9628c0b640b9e44fdc5e93d989cc268086a858540ed370c",
                "sha256:cf220199b7b4992729ad4d55d5d3f652f4ccfe1a35b5eacdbecf189c245e1859",
                "sha256:d1e22d3a510438b7f3365c0071b810672d09febac6e8ca8a47eab657ae5f347b",
                "sha256:d2ec124a986093e26420a5fb10fa3f02b2c232f924cdd7b844ddf7e846c020cd",
                "sha256:dc3290d0411ddd2bd49adba5793223de8de8b01588d45e9376f1a9f7d25414f4",
                "sha256:e2149077d71e060678130644670389ddf1491200bcea16c5560d4ccdc65e3f2e",
                "sha256:e2de61005118ae59d48d5d749283ebfd1ba4ca68cc1000f8a395cd2bdcff7ceb",
                "sha256:e50ddea6de76c09b656df4b5a55ae222e2a56e625c44250e501ff3c904113ec1",
                "sha256:e898194f76212facbaeb6d7545debff29351afa23b53ff8f0834d66611af5139",
                "sha256:f6a9cf0e77f72f2ac30c9c6e086bc7446c984c51bebc6c7f50fbcd718037edba",
                "sha256:fdb0a3e0e64843441793923d9532a3a23907b07b2a1e0a7a31f186dc185bb772"
            ],
<<<<<<< HEAD
            "markers": "python_version >= '3.6'",
=======
>>>>>>> 62bca933
            "version": "==1.44.0"
        },
        "grr-api-client": {
            "hashes": [
                "sha256:f932f8165334be67306a7545de6472e17e1d46130ccc5e1c022a7c2e44378031"
            ],
            "index": "pypi",
            "version": "==3.4.5.post1"
        },
        "grr-response-proto": {
            "hashes": [
                "sha256:598d69a80ee82c38ef2bfc48317e0c429f8ce008ff91dfb961b7e329a68a447c"
            ],
            "version": "==3.4.5.post1"
        },
        "httplib2": {
            "hashes": [
                "sha256:58a98e45b4b1a48273073f905d2961666ecf0fbac4250ea5b47aef259eb5c585",
                "sha256:8b6a905cb1c79eefd03f8669fd993c36dc341f7c558f056cb5a33b5c2f458543"
            ],
            "markers": "python_version >= '2.7' and python_version not in '3.0, 3.1, 3.2, 3.3'",
            "version": "==0.20.4"
        },
        "idna": {
            "hashes": [
                "sha256:b307872f855b18632ce0c21c5e45be78c0ea7ae4c15c828c20788b26921eb3f6",
                "sha256:b97d804b1e9b523befed77c48dacec60e6dcb0b5391d57af6a65a312a90648c0"
            ],
            "markers": "python_version >= '2.7' and python_version not in '3.0, 3.1, 3.2, 3.3'",
            "version": "==2.10"
        },
        "isodate": {
            "hashes": [
                "sha256:0751eece944162659049d35f4f549ed815792b38793f07cf73381c1c87cbed96",
                "sha256:48c5881de7e8b0a0d648cb024c8062dc84e7b840ed81e864c7614fd3c127bde9"
            ],
            "version": "==0.6.1"
        },
        "jinja2": {
            "hashes": [
                "sha256:539835f51a74a69f41b848a9645dbdc35b4f20a3b601e2d9a7e22947b15ff119",
                "sha256:640bed4bb501cbd17194b3cace1dc2126f5b619cf068a726b98192a0fde74ae9"
            ],
            "markers": "python_version >= '3.7'",
            "version": "==3.1.1"
        },
        "jmespath": {
            "hashes": [
                "sha256:a490e280edd1f57d6de88636992d05b71e97d69a26a19f058ecf7d304474bf5e",
                "sha256:e8dcd576ed616f14ec02eed0005c85973b5890083313860136657e24784e4c04"
            ],
            "markers": "python_version >= '3.7'",
            "version": "==1.0.0"
        },
        "jsonschema": {
            "hashes": [
                "sha256:636694eb41b3535ed608fe04129f26542b59ed99808b4f688aa32dcf55317a83",
                "sha256:77281a1f71684953ee8b3d488371b162419767973789272434bbc3f29d9c8823"
            ],
            "markers": "python_version >= '3.7'",
            "version": "==4.4.0"
        },
        "kombu": {
            "hashes": [
                "sha256:37cee3ee725f94ea8bb173eaab7c1760203ea53bbebae226328600f9d2799610",
                "sha256:8b213b24293d3417bcf0d2f5537b7f756079e3ea232a8386dcc89a59fd2361a4"
            ],
            "markers": "python_version >= '3.7'",
            "version": "==5.2.4"
        },
        "kubernetes": {
            "hashes": [
                "sha256:05c98e4bd92f7091fa0fa58f594490e712c9151144d5f458235663a8909e342a",
                "sha256:223ff8f0ece5bc20fb65545f09a2308c5e1e9c0be83ae68504c1b1c6baa38f5b"
            ],
            "markers": "python_version >= '3.6'",
            "version": "==23.3.0"
        },
        "libcloudforensics": {
            "hashes": [
                "sha256:8d7fc573ba92ced1fd0c978ae8082d614ca68646dd7508825bb0976c9054f66f",
                "sha256:93951d7c8b33dad24e0fe0a5c3d3d6e42e202d2ee627c5f39c193ab51bacb5d0"
            ],
            "index": "pypi",
            "version": "==20220321"
        },
        "libcst": {
            "hashes": [
                "sha256:05f97c0f56da7bf8a348d63603a04cdf8f9cc18b9880be62540788e968e4b6fa",
                "sha256:06de1bc753d789f928f19f5bba5bc83b1b4b304a1b95f537b87c8d5d5cb4b9ce",
                "sha256:2473609db1218ee3a3d69d39f97e97b65f6fdb90b2bfce0af7680448578ed6eb",
                "sha256:2bd72ce428ac4123c075cbbacb66ae62ed0c166e248cc81b504779c27e263bb7",
                "sha256:2f2a2d70f14628eaa2870b94f2c8094048af980754433ac1195af14be3f06e27",
                "sha256:35194a24918b7386310b3ce02456dc8259a2fdb8ef5c6620132047fb014b4e8e",
                "sha256:3f61d3be41946d4ed921afb5914e40027d639130771e89d6846c0cc5bee967ec",
                "sha256:407e419f8f69663509e37c9ebad88ca6ea4904d09a2293f47bbfc7597f82e7db",
                "sha256:427c88ca77d0c7beb71a0c7f0ea9dccaafad5fc86bb384f381cd8c56412bd0db",
                "sha256:43f698ee4eeb0fde410a369a4c51c7a5e61974307039ab8ef5c2da83f21b061d",
                "sha256:46bc765dccd9741951b3716ce8ead0d7014fe5fe04927a5920188aedf786133e",
                "sha256:640256354d7183bc801a78a5b05238ccdc46b3646c7a7bee288f8cc046ed0b25",
                "sha256:753ada0471c666befb33ccb73258161bd6493ba3bbb5931abce9d02e71cc673f",
                "sha256:7aacd83126cf932c38cd58be3f8dd9b9aaa88feaf8aa42418156873a5f5ded70",
                "sha256:7b2a6be4d8eace4670af9e596b8dd364d74072235e5a17cc7cff1509483a97c8",
                "sha256:961ab38c0ef318c384a287f1e4f877bb61ce93945f352b14b5dbbe7a317882b1",
                "sha256:9880a360d9a07283825844d415dc89aee00f13977a571e68f7c168b39a5b7f59",
                "sha256:9eab2755d4796ac0b89e705133547677eaaacb3a913f6b7761f4dc964cca2886",
                "sha256:ab268eae8a1fdbc23d510f598d0d5b1efe98d7e4f79045fd565c305adebe3a2d",
                "sha256:ac37e00960d1ebffbad1b8723d11eaa69371ba49cbcb5680c4da3d50c0536dc3",
                "sha256:af9526ecc53a515cb5a1761536d6cc6dce7b2ccd958a01d1f185fa580d844afa",
                "sha256:b4a6bc639bf9f7991e6850329264657448c6516a3d07fe2e0df692ae0bfdac83",
                "sha256:c5076d07d4f556d82a04654b72ac80c1b38eea4590189c40880202de40ac4237",
                "sha256:c6bdb278244d35cc5a14275ac1c0c11de79c6df46031f537c7b707b5841dd518",
                "sha256:ce228e20216bce09ddb4eceed9a669f7fb52568ff300edf99a8850a4d6ab9e86",
                "sha256:e02d3141ce6960f8df5b3c2615ea112a7a5065a60e81e56ca65a498c2c7f2490",
                "sha256:ef99c15d0ea671bc1ba914d9f11634748479b1476fd389de9647c918c729d042",
                "sha256:f8f75ed9981ec9a96835f78809360847661cc9c8033d404dcc65c346ce480f4d",
                "sha256:fe162be926af39bf307dd69b1ceb89af5ccdbfe21e1d92ba24ef7faa9d62be7b"
            ],
            "markers": "python_version >= '3.6'",
            "version": "==0.4.1"
        },
        "markupsafe": {
            "hashes": [
                "sha256:0212a68688482dc52b2d45013df70d169f542b7394fc744c02a57374a4207003",
                "sha256:089cf3dbf0cd6c100f02945abeb18484bd1ee57a079aefd52cffd17fba910b88",
                "sha256:10c1bfff05d95783da83491be968e8fe789263689c02724e0c691933c52994f5",
                "sha256:33b74d289bd2f5e527beadcaa3f401e0df0a89927c1559c8566c066fa4248ab7",
                "sha256:3799351e2336dc91ea70b034983ee71cf2f9533cdff7c14c90ea126bfd95d65a",
                "sha256:3ce11ee3f23f79dbd06fb3d63e2f6af7b12db1d46932fe7bd8afa259a5996603",
                "sha256:421be9fbf0ffe9ffd7a378aafebbf6f4602d564d34be190fc19a193232fd12b1",
                "sha256:43093fb83d8343aac0b1baa75516da6092f58f41200907ef92448ecab8825135",
                "sha256:46d00d6cfecdde84d40e572d63735ef81423ad31184100411e6e3388d405e247",
                "sha256:4a33dea2b688b3190ee12bd7cfa29d39c9ed176bda40bfa11099a3ce5d3a7ac6",
                "sha256:4b9fe39a2ccc108a4accc2676e77da025ce383c108593d65cc909add5c3bd601",
                "sha256:56442863ed2b06d19c37f94d999035e15ee982988920e12a5b4ba29b62ad1f77",
                "sha256:671cd1187ed5e62818414afe79ed29da836dde67166a9fac6d435873c44fdd02",
                "sha256:694deca8d702d5db21ec83983ce0bb4b26a578e71fbdbd4fdcd387daa90e4d5e",
                "sha256:6a074d34ee7a5ce3effbc526b7083ec9731bb3cbf921bbe1d3005d4d2bdb3a63",
                "sha256:6d0072fea50feec76a4c418096652f2c3238eaa014b2f94aeb1d56a66b41403f",
                "sha256:6fbf47b5d3728c6aea2abb0589b5d30459e369baa772e0f37a0320185e87c980",
                "sha256:7f91197cc9e48f989d12e4e6fbc46495c446636dfc81b9ccf50bb0ec74b91d4b",
                "sha256:86b1f75c4e7c2ac2ccdaec2b9022845dbb81880ca318bb7a0a01fbf7813e3812",
                "sha256:8dc1c72a69aa7e082593c4a203dcf94ddb74bb5c8a731e4e1eb68d031e8498ff",
                "sha256:8e3dcf21f367459434c18e71b2a9532d96547aef8a871872a5bd69a715c15f96",
                "sha256:8e576a51ad59e4bfaac456023a78f6b5e6e7651dcd383bcc3e18d06f9b55d6d1",
                "sha256:96e37a3dc86e80bf81758c152fe66dbf60ed5eca3d26305edf01892257049925",
                "sha256:97a68e6ada378df82bc9f16b800ab77cbf4b2fada0081794318520138c088e4a",
                "sha256:99a2a507ed3ac881b975a2976d59f38c19386d128e7a9a18b7df6fff1fd4c1d6",
                "sha256:a49907dd8420c5685cfa064a1335b6754b74541bbb3706c259c02ed65b644b3e",
                "sha256:b09bf97215625a311f669476f44b8b318b075847b49316d3e28c08e41a7a573f",
                "sha256:b7bd98b796e2b6553da7225aeb61f447f80a1ca64f41d83612e6139ca5213aa4",
                "sha256:b87db4360013327109564f0e591bd2a3b318547bcef31b468a92ee504d07ae4f",
                "sha256:bcb3ed405ed3222f9904899563d6fc492ff75cce56cba05e32eff40e6acbeaa3",
                "sha256:d4306c36ca495956b6d568d276ac11fdd9c30a36f1b6eb928070dc5360b22e1c",
                "sha256:d5ee4f386140395a2c818d149221149c54849dfcfcb9f1debfe07a8b8bd63f9a",
                "sha256:dda30ba7e87fbbb7eab1ec9f58678558fd9a6b8b853530e176eabd064da81417",
                "sha256:e04e26803c9c3851c931eac40c695602c6295b8d432cbe78609649ad9bd2da8a",
                "sha256:e1c0b87e09fa55a220f058d1d49d3fb8df88fbfab58558f1198e08c1e1de842a",
                "sha256:e72591e9ecd94d7feb70c1cbd7be7b3ebea3f548870aa91e2732960fa4d57a37",
                "sha256:e8c843bbcda3a2f1e3c2ab25913c80a3c5376cd00c6e8c4a86a89a28c8dc5452",
                "sha256:efc1913fd2ca4f334418481c7e595c00aad186563bbc1ec76067848c7ca0a933",
                "sha256:f121a1420d4e173a5d96e47e9a0c0dcff965afdf1626d28de1460815f7c4ee7a",
                "sha256:fc7b548b17d238737688817ab67deebb30e8073c95749d55538ed473130ec0c7"
            ],
            "markers": "python_version >= '3.7'",
            "version": "==2.1.1"
        },
        "msal": {
            "hashes": [
                "sha256:04e3cb7bb75c51f56d290381f23056207df1f3eb594ed03d38551f3b16d2a36e",
                "sha256:5a52d78e70d2c451e267c1e8c2342e4c06f495c75c859aeafd9260d3974f09fe"
            ],
            "version": "==1.17.0"
        },
        "msal-extensions": {
            "hashes": [
                "sha256:89df9c0237e1adf16938fa58575db59c2bb9de04a83ffb0452c8dfc79031f717",
                "sha256:d9029af70f2cbdc5ad7ecfed61cb432ebe900484843ccf72825445dbfe62d311"
            ],
            "version": "==0.3.1"
        },
        "msrest": {
            "hashes": [
                "sha256:72661bc7bedc2dc2040e8f170b6e9ef226ee6d3892e01affd4d26b06474d68d8",
                "sha256:c840511c845330e96886011a236440fafc2c9aff7b2df9c0a92041ee2dee3782"
            ],
            "version": "==0.6.21"
        },
        "msrestazure": {
            "hashes": [
                "sha256:3de50f56147ef529b31e099a982496690468ecef33f0544cb0fa0cfe1e1de5b9",
                "sha256:a06f0dabc9a6f5efe3b6add4bd8fb623aeadacf816b7a35b0f89107e0544d189"
            ],
            "version": "==0.6.4"
        },
        "multidict": {
            "hashes": [
                "sha256:0327292e745a880459ef71be14e709aaea2f783f3537588fb4ed09b6c01bca60",
                "sha256:041b81a5f6b38244b34dc18c7b6aba91f9cdaf854d9a39e5ff0b58e2b5773b9c",
                "sha256:0556a1d4ea2d949efe5fd76a09b4a82e3a4a30700553a6725535098d8d9fb672",
                "sha256:05f6949d6169878a03e607a21e3b862eaf8e356590e8bdae4227eedadacf6e51",
                "sha256:07a017cfa00c9890011628eab2503bee5872f27144936a52eaab449be5eaf032",
                "sha256:0b9e95a740109c6047602f4db4da9949e6c5945cefbad34a1299775ddc9a62e2",
                "sha256:19adcfc2a7197cdc3987044e3f415168fc5dc1f720c932eb1ef4f71a2067e08b",
                "sha256:19d9bad105dfb34eb539c97b132057a4e709919ec4dd883ece5838bcbf262b80",
                "sha256:225383a6603c086e6cef0f2f05564acb4f4d5f019a4e3e983f572b8530f70c88",
                "sha256:23b616fdc3c74c9fe01d76ce0d1ce872d2d396d8fa8e4899398ad64fb5aa214a",
                "sha256:2957489cba47c2539a8eb7ab32ff49101439ccf78eab724c828c1a54ff3ff98d",
                "sha256:2d36e929d7f6a16d4eb11b250719c39560dd70545356365b494249e2186bc389",
                "sha256:2e4a0785b84fb59e43c18a015ffc575ba93f7d1dbd272b4cdad9f5134b8a006c",
                "sha256:3368bf2398b0e0fcbf46d85795adc4c259299fec50c1416d0f77c0a843a3eed9",
                "sha256:373ba9d1d061c76462d74e7de1c0c8e267e9791ee8cfefcf6b0b2495762c370c",
                "sha256:4070613ea2227da2bfb2c35a6041e4371b0af6b0be57f424fe2318b42a748516",
                "sha256:45183c96ddf61bf96d2684d9fbaf6f3564d86b34cb125761f9a0ef9e36c1d55b",
                "sha256:4571f1beddff25f3e925eea34268422622963cd8dc395bb8778eb28418248e43",
                "sha256:47e6a7e923e9cada7c139531feac59448f1f47727a79076c0b1ee80274cd8eee",
                "sha256:47fbeedbf94bed6547d3aa632075d804867a352d86688c04e606971595460227",
                "sha256:497988d6b6ec6ed6f87030ec03280b696ca47dbf0648045e4e1d28b80346560d",
                "sha256:4bae31803d708f6f15fd98be6a6ac0b6958fcf68fda3c77a048a4f9073704aae",
                "sha256:50bd442726e288e884f7be9071016c15a8742eb689a593a0cac49ea093eef0a7",
                "sha256:514fe2b8d750d6cdb4712346a2c5084a80220821a3e91f3f71eec11cf8d28fd4",
                "sha256:5774d9218d77befa7b70d836004a768fb9aa4fdb53c97498f4d8d3f67bb9cfa9",
                "sha256:5fdda29a3c7e76a064f2477c9aab1ba96fd94e02e386f1e665bca1807fc5386f",
                "sha256:5ff3bd75f38e4c43f1f470f2df7a4d430b821c4ce22be384e1459cb57d6bb013",
                "sha256:626fe10ac87851f4cffecee161fc6f8f9853f0f6f1035b59337a51d29ff3b4f9",
                "sha256:6701bf8a5d03a43375909ac91b6980aea74b0f5402fbe9428fc3f6edf5d9677e",
                "sha256:684133b1e1fe91eda8fa7447f137c9490a064c6b7f392aa857bba83a28cfb693",
                "sha256:6f3cdef8a247d1eafa649085812f8a310e728bdf3900ff6c434eafb2d443b23a",
                "sha256:75bdf08716edde767b09e76829db8c1e5ca9d8bb0a8d4bd94ae1eafe3dac5e15",
                "sha256:7c40b7bbece294ae3a87c1bc2abff0ff9beef41d14188cda94ada7bcea99b0fb",
                "sha256:8004dca28e15b86d1b1372515f32eb6f814bdf6f00952699bdeb541691091f96",
                "sha256:8064b7c6f0af936a741ea1efd18690bacfbae4078c0c385d7c3f611d11f0cf87",
                "sha256:89171b2c769e03a953d5969b2f272efa931426355b6c0cb508022976a17fd376",
                "sha256:8cbf0132f3de7cc6c6ce00147cc78e6439ea736cee6bca4f068bcf892b0fd658",
                "sha256:9cc57c68cb9139c7cd6fc39f211b02198e69fb90ce4bc4a094cf5fe0d20fd8b0",
                "sha256:a007b1638e148c3cfb6bf0bdc4f82776cef0ac487191d093cdc316905e504071",
                "sha256:a2c34a93e1d2aa35fbf1485e5010337c72c6791407d03aa5f4eed920343dd360",
                "sha256:a45e1135cb07086833ce969555df39149680e5471c04dfd6a915abd2fc3f6dbc",
                "sha256:ac0e27844758d7177989ce406acc6a83c16ed4524ebc363c1f748cba184d89d3",
                "sha256:aef9cc3d9c7d63d924adac329c33835e0243b5052a6dfcbf7732a921c6e918ba",
                "sha256:b9d153e7f1f9ba0b23ad1568b3b9e17301e23b042c23870f9ee0522dc5cc79e8",
                "sha256:bfba7c6d5d7c9099ba21f84662b037a0ffd4a5e6b26ac07d19e423e6fdf965a9",
                "sha256:c207fff63adcdf5a485969131dc70e4b194327666b7e8a87a97fbc4fd80a53b2",
                "sha256:d0509e469d48940147e1235d994cd849a8f8195e0bca65f8f5439c56e17872a3",
                "sha256:d16cce709ebfadc91278a1c005e3c17dd5f71f5098bfae1035149785ea6e9c68",
                "sha256:d48b8ee1d4068561ce8033d2c344cf5232cb29ee1a0206a7b828c79cbc5982b8",
                "sha256:de989b195c3d636ba000ee4281cd03bb1234635b124bf4cd89eeee9ca8fcb09d",
                "sha256:e07c8e79d6e6fd37b42f3250dba122053fddb319e84b55dd3a8d6446e1a7ee49",
                "sha256:e2c2e459f7050aeb7c1b1276763364884595d47000c1cddb51764c0d8976e608",
                "sha256:e5b20e9599ba74391ca0cfbd7b328fcc20976823ba19bc573983a25b32e92b57",
                "sha256:e875b6086e325bab7e680e4316d667fc0e5e174bb5611eb16b3ea121c8951b86",
                "sha256:f4f052ee022928d34fe1f4d2bc743f32609fb79ed9c49a1710a5ad6b2198db20",
                "sha256:fcb91630817aa8b9bc4a74023e4198480587269c272c58b3279875ed7235c293",
                "sha256:fd9fc9c4849a07f3635ccffa895d57abce554b467d611a5009ba4f39b78a8849",
                "sha256:feba80698173761cddd814fa22e88b0661e98cb810f9f986c54aa34d281e4937",
                "sha256:feea820722e69451743a3d56ad74948b68bf456984d63c1a92e8347b7b88452d"
            ],
            "markers": "python_version >= '3.7'",
            "version": "==6.0.2"
        },
        "mypy-extensions": {
            "hashes": [
                "sha256:090fedd75945a69ae91ce1303b5824f428daf5a028d2f6ab8a299250a846f15d",
                "sha256:2d82818f5bb3e369420cb3c4060a7970edba416647068eb4c5343488a6c604a8"
            ],
            "version": "==0.4.3"
        },
        "netaddr": {
            "hashes": [
                "sha256:9666d0232c32d2656e5e5f8d735f58fd6c7457ce52fc21c98d45f2af78f990ac",
                "sha256:d6cc57c7a07b1d9d2e917aa8b36ae8ce61c35ba3fcd1b83ca31c5a0ee2b5a243"
            ],
            "version": "==0.8.0"
        },
        "networkx": {
            "hashes": [
                "sha256:011e85d277c89681e8fa661cf5ff0743443445049b0b68789ad55ef09340c6e0",
                "sha256:d1194ba753e5eed07cdecd1d23c5cd7a3c772099bd8dbd2fea366788cf4de7ba"
            ],
<<<<<<< HEAD
            "index": "pypi",
            "version": "==2.6.3"
=======
            "markers": "python_version >= '3.8'",
            "version": "==2.7.1"
>>>>>>> 62bca933
        },
        "numpy": {
            "hashes": [
                "sha256:07a8c89a04997625236c5ecb7afe35a02af3896c8aa01890a849913a2309c676",
                "sha256:08d9b008d0156c70dc392bb3ab3abb6e7a711383c3247b410b39962263576cd4",
                "sha256:201b4d0552831f7250a08d3b38de0d989d6f6e4658b709a02a73c524ccc6ffce",
                "sha256:2c10a93606e0b4b95c9b04b77dc349b398fdfbda382d2a39ba5a822f669a0123",
                "sha256:3ca688e1b9b95d80250bca34b11a05e389b1420d00e87a0d12dc45f131f704a1",
                "sha256:48a3aecd3b997bf452a2dedb11f4e79bc5bfd21a1d4cc760e703c31d57c84b3e",
                "sha256:568dfd16224abddafb1cbcce2ff14f522abe037268514dd7e42c6776a1c3f8e5",
                "sha256:5bfb1bb598e8229c2d5d48db1860bcf4311337864ea3efdbe1171fb0c5da515d",
                "sha256:639b54cdf6aa4f82fe37ebf70401bbb74b8508fddcf4797f9fe59615b8c5813a",
                "sha256:8251ed96f38b47b4295b1ae51631de7ffa8260b5b087808ef09a39a9d66c97ab",
                "sha256:92bfa69cfbdf7dfc3040978ad09a48091143cffb778ec3b03fa170c494118d75",
                "sha256:97098b95aa4e418529099c26558eeb8486e66bd1e53a6b606d684d0c3616b168",
                "sha256:a3bae1a2ed00e90b3ba5f7bd0a7c7999b55d609e0c54ceb2b076a25e345fa9f4",
                "sha256:c34ea7e9d13a70bf2ab64a2532fe149a9aced424cd05a2c4ba662fd989e3e45f",
                "sha256:dbc7601a3b7472d559dc7b933b18b4b66f9aa7452c120e87dfb33d02008c8a18",
                "sha256:e7927a589df200c5e23c57970bafbd0cd322459aa7b1ff73b7c2e84d6e3eae62",
                "sha256:f8c1f39caad2c896bc0018f699882b345b2a63708008be29b1f355ebf6f933fe",
                "sha256:f950f8845b480cffe522913d35567e29dd381b0dc7e4ce6a4a9f9156417d2430",
                "sha256:fade0d4f4d292b6f39951b6836d7a3c7ef5b2347f3c420cd9820a1d90d794802",
                "sha256:fdf3c08bce27132395d3c3ba1503cac12e17282358cb4bddc25cc46b0aca07aa"
            ],
            "markers": "python_version < '3.10' and platform_machine != 'aarch64' and platform_machine != 'arm64'",
            "version": "==1.22.3"
        },
        "oauthlib": {
            "hashes": [
                "sha256:23a8208d75b902797ea29fd31fa80a15ed9dc2c6c16fe73f5d346f83f6fa27a2",
                "sha256:6db33440354787f9b7f3a6dbd4febf5d0f93758354060e802f6c06cb493022fe"
            ],
            "markers": "python_version >= '3.6'",
            "version": "==3.2.0"
        },
        "packaging": {
            "hashes": [
                "sha256:dd47c42927d89ab911e606518907cc2d3a1f38bbd026385970643f9c5b8ecfeb",
                "sha256:ef103e05f519cdc783ae24ea4e2e0f508a9c99b2d4969652eed6a2e1ea5bd522"
            ],
            "markers": "python_version >= '3.6'",
            "version": "==21.3"
        },
        "pandas": {
            "hashes": [
                "sha256:0259cd11e7e6125aaea3af823b80444f3adad6149ff4c97fef760093598b3e34",
                "sha256:04dd15d9db538470900c851498e532ef28d4e56bfe72c9523acb32042de43dfb",
                "sha256:0b1a13f647e4209ed7dbb5da3497891d0045da9785327530ab696417ef478f84",
                "sha256:19f7c632436b1b4f84615c3b127bbd7bc603db95e3d4332ed259dc815c9aaa26",
                "sha256:1b384516dbb4e6aae30e3464c2e77c563da5980440fbdfbd0968e3942f8f9d70",
                "sha256:1d85d5f6be66dfd6d1d8d13b9535e342a2214260f1852654b19fa4d7b8d1218b",
                "sha256:2e5a7a1e0ecaac652326af627a3eca84886da9e667d68286866d4e33f6547caf",
                "sha256:3129a35d9dad1d80c234dd78f8f03141b914395d23f97cf92a366dcd19f8f8bf",
                "sha256:358b0bc98a5ff067132d23bf7a2242ee95db9ea5b7bbc401cf79205f11502fd3",
                "sha256:3dfb32ed50122fe8c5e7f2b8d97387edd742cc78f9ec36f007ee126cd3720907",
                "sha256:4e1176f45981c8ccc8161bc036916c004ca51037a7ed73f2d2a9857e6dbe654f",
                "sha256:508c99debccd15790d526ce6b1624b97a5e1e4ca5b871319fb0ebfd46b8f4dad",
                "sha256:6105af6533f8b63a43ea9f08a2ede04e8f43e49daef0209ab0d30352bcf08bee",
                "sha256:6d6ad1da00c7cc7d8dd1559a6ba59ba3973be6b15722d49738b2be0977eb8a0c",
                "sha256:7ea47ba1d6f359680130bd29af497333be6110de8f4c35b9211eec5a5a9630fa",
                "sha256:8db93ec98ac7cb5f8ac1420c10f5e3c43533153f253fe7fb6d891cf5aa2b80d2",
                "sha256:96e9ece5759f9b47ae43794b6359bbc54805d76e573b161ae770c1ea59393106",
                "sha256:bbb15ad79050e8b8d39ec40dd96a30cd09b886a2ae8848d0df1abba4d5502a67",
                "sha256:c614001129b2a5add5e3677c3a213a9e6fd376204cb8d17c04e84ff7dfc02a73",
                "sha256:e6a7bbbb7950063bfc942f8794bc3e31697c020a14f1cd8905fc1d28ec674a01",
                "sha256:f02e85e6d832be37d7f16cf6ac8bb26b519ace3e5f3235564a91c7f658ab2a43"
            ],
            "index": "pypi",
            "version": "==1.4.1"
        },
        "portalocker": {
            "hashes": [
                "sha256:a648ad761b8ea27370cb5915350122cd807b820d2193ed5c9cc28f163df637f4",
                "sha256:b092f48e1e30a234ab3dd1cfd44f2f235e8a41f4e310e463fc8d6798d1c3c235"
            ],
<<<<<<< HEAD
            "markers": "python_version >= '3.5' and platform_system != 'Windows'",
=======
            "markers": "python_full_version >= '3.5.0' and platform_system != 'Windows'",
>>>>>>> 62bca933
            "version": "==2.4.0"
        },
        "prettytable": {
            "hashes": [
                "sha256:ae7d96c64100543dc61662b40a28f3b03c0f94a503ed121c6fca2782c5816f81",
                "sha256:f6c5ec87c3ef9df5bba1d32d826c1b862ecad0344dddb6082e3562caf71fe085"
            ],
            "index": "pypi",
            "version": "==3.2.0"
        },
        "prometheus-client": {
            "hashes": [
                "sha256:357a447fd2359b0a1d2e9b311a0c5778c330cfbe186d880ad5a6b39884652316",
                "sha256:ada41b891b79fca5638bd5cfe149efa86512eaa55987893becd2c6d8d0a5dfc5"
            ],
            "markers": "python_version >= '3.6'",
            "version": "==0.13.1"
        },
        "prompt-toolkit": {
            "hashes": [
                "sha256:30129d870dcb0b3b6a53efdc9d0a83ea96162ffd28ffe077e94215b233dc670c",
                "sha256:9f1cd16b1e86c2968f2519d7fb31dd9d669916f515612c269d14e9ed52b51650"
            ],
            "markers": "python_full_version >= '3.6.2'",
            "version": "==3.0.28"
        },
        "proto-plus": {
            "hashes": [
                "sha256:16faf434c79caa569e9e9c5d9ecdb9430a91d69b26a3b9fe761e124dcb9bfc21",
                "sha256:4445815a550e61bf071a46be900cb4c53491c915c11fba5eb93a20c4998f8aab"
            ],
            "markers": "python_version >= '3.6'",
            "version": "==1.19.6"
        },
        "protobuf": {
            "hashes": [
                "sha256:304e08440c4a41a0f3592d2a38934aad6919d692bb0edfb355548786728f9a5e",
                "sha256:49ef8ab4c27812a89a76fa894fe7a08f42f2147078392c0dee51d4a444ef6df5",
                "sha256:50b5fee674878b14baea73b4568dc478c46a31dd50157a5b5d2f71138243b1a9",
                "sha256:5524c7020eb1fb7319472cb75c4c3206ef18b34d6034d2ee420a60f99cddeb07",
                "sha256:612bc97e42b22af10ba25e4140963fbaa4c5181487d163f4eb55b0b15b3dfcd2",
                "sha256:6f349adabf1c004aba53f7b4633459f8ca8a09654bf7e69b509c95a454755776",
                "sha256:85b94d2653b0fdf6d879e39d51018bf5ccd86c81c04e18a98e9888694b98226f",
                "sha256:87535dc2d2ef007b9d44e309d2b8ea27a03d2fa09556a72364d706fcb7090828",
                "sha256:a7ab28a8f1f043c58d157bceb64f80e4d2f7f1b934bc7ff5e7f7a55a337ea8b0",
                "sha256:a96f8fc625e9ff568838e556f6f6ae8eca8b4837cdfb3f90efcb7c00e342a2eb",
                "sha256:b5a114ea9b7fc90c2cc4867a866512672a47f66b154c6d7ee7e48ddb68b68122",
                "sha256:be04fe14ceed7f8641e30f36077c1a654ff6f17d0c7a5283b699d057d150d82a",
                "sha256:bff02030bab8b969f4de597543e55bd05e968567acb25c0a87495a31eb09e925",
                "sha256:c9ca9f76805e5a637605f171f6c4772fc4a81eced4e2f708f79c75166a2c99ea",
                "sha256:e1464a4a2cf12f58f662c8e6421772c07947266293fb701cb39cd9c1e183f63c",
                "sha256:e72736dd822748b0721f41f9aaaf6a5b6d5cfc78f6c8690263aef8bba4457f0e",
                "sha256:eafe9fa19fcefef424ee089fb01ac7177ff3691af7cc2ae8791ae523eb6ca907",
                "sha256:f4b73736108a416c76c17a8a09bc73af3d91edaa26c682aaa460ef91a47168d3"
            ],
            "version": "==3.12.2"
        },
        "psq": {
            "hashes": [
                "sha256:69608f691ecc5b8f0bfa633cf61d96db209342264d8f7d0833eda297a9cfe03c",
                "sha256:c79de0aa7853799cb3dd06fa1b4076511aa9ec4e5db873a95001fc67abe8c381"
            ],
            "version": "==0.8.0"
        },
        "psutil": {
            "hashes": [
                "sha256:072664401ae6e7c1bfb878c65d7282d4b4391f1bc9a56d5e03b5a490403271b5",
                "sha256:1070a9b287846a21a5d572d6dddd369517510b68710fca56b0e9e02fd24bed9a",
                "sha256:1d7b433519b9a38192dfda962dd8f44446668c009833e1429a52424624f408b4",
                "sha256:3151a58f0fbd8942ba94f7c31c7e6b310d2989f4da74fcbf28b934374e9bf841",
                "sha256:32acf55cb9a8cbfb29167cd005951df81b567099295291bcfd1027365b36591d",
                "sha256:3611e87eea393f779a35b192b46a164b1d01167c9d323dda9b1e527ea69d697d",
                "sha256:3d00a664e31921009a84367266b35ba0aac04a2a6cad09c550a89041034d19a0",
                "sha256:4e2fb92e3aeae3ec3b7b66c528981fd327fb93fd906a77215200404444ec1845",
                "sha256:539e429da49c5d27d5a58e3563886057f8fc3868a5547b4f1876d9c0f007bccf",
                "sha256:55ce319452e3d139e25d6c3f85a1acf12d1607ddedea5e35fb47a552c051161b",
                "sha256:58c7d923dc209225600aec73aa2c4ae8ea33b1ab31bc11ef8a5933b027476f07",
                "sha256:7336292a13a80eb93c21f36bde4328aa748a04b68c13d01dfddd67fc13fd0618",
                "sha256:742c34fff804f34f62659279ed5c5b723bb0195e9d7bd9907591de9f8f6558e2",
                "sha256:7641300de73e4909e5d148e90cc3142fb890079e1525a840cf0dfd39195239fd",
                "sha256:76cebf84aac1d6da5b63df11fe0d377b46b7b500d892284068bacccf12f20666",
                "sha256:7779be4025c540d1d65a2de3f30caeacc49ae7a2152108adeaf42c7534a115ce",
                "sha256:7d190ee2eaef7831163f254dc58f6d2e2a22e27382b936aab51c835fc080c3d3",
                "sha256:8293942e4ce0c5689821f65ce6522ce4786d02af57f13c0195b40e1edb1db61d",
                "sha256:869842dbd66bb80c3217158e629d6fceaecc3a3166d3d1faee515b05dd26ca25",
                "sha256:90a58b9fcae2dbfe4ba852b57bd4a1dded6b990a33d6428c7614b7d48eccb492",
                "sha256:9b51917c1af3fa35a3f2dabd7ba96a2a4f19df3dec911da73875e1edaf22a40b",
                "sha256:b2237f35c4bbae932ee98902a08050a27821f8f6dfa880a47195e5993af4702d",
                "sha256:c3400cae15bdb449d518545cbd5b649117de54e3596ded84aacabfbb3297ead2",
                "sha256:c51f1af02334e4b516ec221ee26b8fdf105032418ca5a5ab9737e8c87dafe203",
                "sha256:cb8d10461c1ceee0c25a64f2dd54872b70b89c26419e147a05a10b753ad36ec2",
                "sha256:d62a2796e08dd024b8179bd441cb714e0f81226c352c802fca0fd3f89eeacd94",
                "sha256:df2c8bd48fb83a8408c8390b143c6a6fa10cb1a674ca664954de193fdcab36a9",
                "sha256:e5c783d0b1ad6ca8a5d3e7b680468c9c926b804be83a3a8e95141b05c39c9f64",
                "sha256:e9805fed4f2a81de98ae5fe38b75a74c6e6ad2df8a5c479594c7629a1fe35f56",
                "sha256:ea42d747c5f71b5ccaa6897b216a7dadb9f52c72a0fe2b872ef7d3e1eacf3ba3",
                "sha256:ef216cc9feb60634bda2f341a9559ac594e2eeaadd0ba187a4c2eb5b5d40b91c",
                "sha256:ff0d41f8b3e9ebb6b6110057e40019a432e96aae2008951121ba4e56040b84f3"
            ],
            "index": "pypi",
            "version": "==5.9.0"
        },
        "pyarrow": {
            "hashes": [
                "sha256:040dce5345603e4e621bcf4f3b21f18d557852e7b15307e559bb14c8951c8714",
                "sha256:06183a7ff2b0c030ec0413fc4dc98abad8cf336c78c280a0b7f4bcbebb78d125",
                "sha256:087769dac6e567d58d59b94c4f866b3356c00d3db5b261387ece47e7324c2150",
                "sha256:0f10928745c6ff66e121552731409803bed86c66ac79c64c90438b053b5242c5",
                "sha256:0f15213f380539c9640cb2413dc677b55e70f04c9e98cfc2e1d8b36c770e1036",
                "sha256:11a591f11d2697c751261c9d57e6e5b0d38fdc7f0cc57f4fd6edc657da7737df",
                "sha256:13dc05bcf79dbc1bd2de1b05d26eb64824b85883d019d81ca3c2eca9b68b5a44",
                "sha256:1f2d00b892fe865e43346acb78761ba268f8bb1cbdba588816590abcb780ee3d",
                "sha256:29c4e3b3be0b94d07ff4921a5e410fc690a3a066a850a302fc504de5fc638495",
                "sha256:306120af554e7e137895254a3b4741fad682875a5f6403509cd276de3fe5b844",
                "sha256:3d3e3f93ac2993df9c5e1922eab7bdea047b9da918a74e52145399bc1f0099a3",
                "sha256:3e06b0e29ce1e32f219c670c6b31c33d25a5b8e29c7828f873373aab78bf30a5",
                "sha256:49d431ed644a3e8f53ae2bbf4b514743570b495b5829548db51610534b6eeee7",
                "sha256:6183c700877852dc0f8a76d4c0c2ffd803ba459e2b4a452e355c2d58d48cf39f",
                "sha256:702c5a9f960b56d03569eaaca2c1a05e8728f05ea1a2138ef64234aa53cd5884",
                "sha256:759090caa1474cafb5e68c93a9bd6cb45d8bb8e4f2cad2f1a0cc9439bae8ae88",
                "sha256:759f59ac77b84878dbd54d06cf6df74ff781b8e7cf9313eeffbb5ec97b94385c",
                "sha256:8a9bfc8a016bcb8f9a8536d2fa14a890b340bc7a236275cd60fd4fb8b93ff405",
                "sha256:aa6442a321c1e49480b3d436f7d631c895048a16df572cf71c23c6b53c45ed66",
                "sha256:ba69488ae25c7fde1a2ae9ea29daf04d676de8960ffd6f82e1e13ca945bb5861",
                "sha256:c7313038203df77ec4092d6363dbc0945071caa72635f365f2b1ae0dd7469865",
                "sha256:d1748154714b543e6ae8452a68d4af85caf5298296a7e5d4d00f1b3021838ac6",
                "sha256:da656cad3c23a2ebb6a307ab01d35fce22f7850059cffafcb90d12590f8f4f38",
                "sha256:e3fe34bcfc28d9c4a747adc3926d2307a04c5c50b89155946739515ccfe5eab0",
                "sha256:e7fecd5d5604f47e003f50887a42aee06cb8b7bf8e8bf7dc543a22331d9ba832",
                "sha256:e87d1f7dc7a0b2ecaeb0c7a883a85710f5b5626d4134454f905571c04bc73d5a",
                "sha256:ed4b647c3345ae3463d341a9d28d0260cd302fb92ecf4e2e3e0f1656d6e0e55c",
                "sha256:f439f7d77201681fd31391d189aa6b1322d27c9311a8f2fce7d23972471b02b6",
                "sha256:f6b01a23cb401750092c6f7c4dcae67cd8fd6b99ae710e26f654f23508f25f25",
                "sha256:fcc8f934c7847a88f13ec35feecffb61fe63bb7a3078bd98dd353762e969ce60"
            ],
            "version": "==7.0.0"
        },
        "pyasn1": {
            "hashes": [
                "sha256:014c0e9976956a08139dc0712ae195324a75e142284d5f87f1a87ee1b068a359",
                "sha256:03840c999ba71680a131cfaee6fab142e1ed9bbd9c693e285cc6aca0d555e576",
                "sha256:0458773cfe65b153891ac249bcf1b5f8f320b7c2ce462151f8fa74de8934becf",
                "sha256:08c3c53b75eaa48d71cf8c710312316392ed40899cb34710d092e96745a358b7",
                "sha256:39c7e2ec30515947ff4e87fb6f456dfc6e84857d34be479c9d4a4ba4bf46aa5d",
                "sha256:5c9414dcfede6e441f7e8f81b43b34e834731003427e5b09e4e00e3172a10f00",
                "sha256:6e7545f1a61025a4e58bb336952c5061697da694db1cae97b116e9c46abcf7c8",
                "sha256:78fa6da68ed2727915c4767bb386ab32cdba863caa7dbe473eaae45f9959da86",
                "sha256:7ab8a544af125fb704feadb008c99a88805126fb525280b2270bb25cc1d78a12",
                "sha256:99fcc3c8d804d1bc6d9a099921e39d827026409a58f2a720dcdb89374ea0c776",
                "sha256:aef77c9fb94a3ac588e87841208bdec464471d9871bd5050a287cc9a475cd0ba",
                "sha256:e89bf84b5437b532b0803ba5c9a5e054d21fec423a89952a74f87fa2c9b7bce2",
                "sha256:fec3e9d8e36808a28efb59b489e4528c10ad0f480e57dcc32b4de5c9d8c9fdf3"
            ],
            "version": "==0.4.8"
        },
        "pyasn1-modules": {
            "hashes": [
                "sha256:0845a5582f6a02bb3e1bde9ecfc4bfcae6ec3210dd270522fee602365430c3f8",
                "sha256:0fe1b68d1e486a1ed5473f1302bd991c1611d319bba158e98b106ff86e1d7199",
                "sha256:15b7c67fabc7fc240d87fb9aabf999cf82311a6d6fb2c70d00d3d0604878c811",
                "sha256:426edb7a5e8879f1ec54a1864f16b882c2837bfd06eee62f2c982315ee2473ed",
                "sha256:65cebbaffc913f4fe9e4808735c95ea22d7a7775646ab690518c056784bc21b4",
                "sha256:905f84c712230b2c592c19470d3ca8d552de726050d1d1716282a1f6146be65e",
                "sha256:a50b808ffeb97cb3601dd25981f6b016cbb3d31fbf57a8b8a87428e6158d0c74",
                "sha256:a99324196732f53093a84c4369c996713eb8c89d360a496b599fb1a9c47fc3eb",
                "sha256:b80486a6c77252ea3a3e9b1e360bc9cf28eaac41263d173c032581ad2f20fe45",
                "sha256:c29a5e5cc7a3f05926aff34e097e84f8589cd790ce0ed41b67aed6857b26aafd",
                "sha256:cbac4bc38d117f2a49aeedec4407d23e8866ea4ac27ff2cf7fb3e5b570df19e0",
                "sha256:f39edd8c4ecaa4556e989147ebf219227e2cd2e8a43c7e7fcb1f1c18c5fd6a3d",
                "sha256:fe0644d9ab041506b62782e92b06b8c68cca799e1a9636ec398675459e031405"
            ],
            "version": "==0.2.8"
        },
        "pycparser": {
            "hashes": [
                "sha256:8ee45429555515e1f6b185e78100aea234072576aa43ab53aefcae078162fca9",
                "sha256:e644fdec12f7872f86c58ff790da456218b10f863970249516d60a5eaca77206"
            ],
            "version": "==2.21"
        },
        "pycryptodome": {
            "hashes": [
                "sha256:028dcbf62d128b4335b61c9fbb7dd8c376594db607ef36d5721ee659719935d5",
                "sha256:12ef157eb1e01a157ca43eda275fa68f8db0dd2792bc4fe00479ab8f0e6ae075",
                "sha256:2562de213960693b6d657098505fd4493c45f3429304da67efcbeb61f0edfe89",
                "sha256:27e92c1293afcb8d2639baf7eb43f4baada86e4de0f1fb22312bfc989b95dae2",
                "sha256:36e3242c4792e54ed906c53f5d840712793dc68b726ec6baefd8d978c5282d30",
                "sha256:50a5346af703330944bea503106cd50c9c2212174cfcb9939db4deb5305a8367",
                "sha256:53dedbd2a6a0b02924718b520a723e88bcf22e37076191eb9b91b79934fb2192",
                "sha256:69f05aaa90c99ac2f2af72d8d7f185f729721ad7c4be89e9e3d0ab101b0ee875",
                "sha256:75a3a364fee153e77ed889c957f6f94ec6d234b82e7195b117180dcc9fc16f96",
                "sha256:766a8e9832128c70012e0c2b263049506cbf334fb21ff7224e2704102b6ef59e",
                "sha256:7fb90a5000cc9c9ff34b4d99f7f039e9c3477700e309ff234eafca7b7471afc0",
                "sha256:893f32210de74b9f8ac869ed66c97d04e7d351182d6d39ebd3b36d3db8bda65d",
                "sha256:8b5c28058102e2974b9868d72ae5144128485d466ba8739abd674b77971454cc",
                "sha256:924b6aad5386fb54f2645f22658cb0398b1f25bc1e714a6d1522c75d527deaa5",
                "sha256:9924248d6920b59c260adcae3ee231cd5af404ac706ad30aa4cd87051bf09c50",
                "sha256:9ec761a35dbac4a99dcbc5cd557e6e57432ddf3e17af8c3c86b44af9da0189c0",
                "sha256:a36ab51674b014ba03da7f98b675fcb8eabd709a2d8e18219f784aba2db73b72",
                "sha256:aae395f79fa549fb1f6e3dc85cf277f0351e15a22e6547250056c7f0c990d6a5",
                "sha256:c880a98376939165b7dc504559f60abe234b99e294523a273847f9e7756f4132",
                "sha256:ce7a875694cd6ccd8682017a7c06c6483600f151d8916f2b25cf7a439e600263",
                "sha256:d1b7739b68a032ad14c5e51f7e4e1a5f92f3628bba024a2bda1f30c481fc85d8",
                "sha256:dcd65355acba9a1d0fc9b923875da35ed50506e339b35436277703d7ace3e222",
                "sha256:e04e40a7f8c1669195536a37979dd87da2c32dbdc73d6fe35f0077b0c17c803b",
                "sha256:e0c04c41e9ade19fbc0eff6aacea40b831bfcb2c91c266137bcdfd0d7b2f33ba",
                "sha256:e24d4ec4b029611359566c52f31af45c5aecde7ef90bf8f31620fd44c438efe7",
                "sha256:e64738207a02a83590df35f59d708bf1e7ea0d6adce712a777be2967e5f7043c",
                "sha256:ea56a35fd0d13121417d39a83f291017551fa2c62d6daa6b04af6ece7ed30d84",
                "sha256:f2772af1c3ef8025c85335f8b828d0193fa1e43256621f613280e2c81bfad423",
                "sha256:f403a3e297a59d94121cb3ee4b1cf41f844332940a62d71f9e4a009cc3533493",
                "sha256:f572a3ff7b6029dd9b904d6be4e0ce9e309dcb847b03e3ac8698d9d23bb36525"
<<<<<<< HEAD
            ],
            "markers": "python_version >= '2.7' and python_version not in '3.0, 3.1, 3.2, 3.3, 3.4'",
            "version": "==3.14.1"
        },
        "pycryptodomex": {
            "hashes": [
                "sha256:1ca8e1b4c62038bb2da55451385246f51f412c5f5eabd64812c01766a5989b4a",
                "sha256:298c00ea41a81a491d5b244d295d18369e5aac4b61b77b2de5b249ca61cd6659",
                "sha256:2aa887683eee493e015545bd69d3d21ac8d5ad582674ec98f4af84511e353e45",
                "sha256:2ce76ed0081fd6ac8c74edc75b9d14eca2064173af79843c24fa62573263c1f2",
                "sha256:3da13c2535b7aea94cc2a6d1b1b37746814c74b6e80790daddd55ca5c120a489",
                "sha256:406ec8cfe0c098fadb18d597dc2ee6de4428d640c0ccafa453f3d9b2e58d29e2",
                "sha256:4d0db8df9ffae36f416897ad184608d9d7a8c2b46c4612c6bc759b26c073f750",
                "sha256:530756d2faa40af4c1f74123e1d889bd07feae45bac2fd32f259a35f7aa74151",
                "sha256:77931df40bb5ce5e13f4de2bfc982b2ddc0198971fbd947776c8bb5050896eb2",
                "sha256:797a36bd1f69df9e2798e33edb4bd04e5a30478efc08f9428c087f17f65a7045",
                "sha256:8085bd0ad2034352eee4d4f3e2da985c2749cb7344b939f4d95ead38c2520859",
                "sha256:8536bc08d130cae6dcba1ea689f2913dfd332d06113904d171f2f56da6228e89",
                "sha256:a4d412eba5679ede84b41dbe48b1bed8f33131ab9db06c238a235334733acc5e",
                "sha256:aebecde2adc4a6847094d3bd6a8a9538ef3438a5ea84ac1983fcb167db614461",
                "sha256:b276cc4deb4a80f9dfd47a41ebb464b1fe91efd8b1b8620cf5ccf8b824b850d6",
                "sha256:b5a185ae79f899b01ca49f365bdf15a45d78d9856f09b0de1a41b92afce1a07f",
                "sha256:c4d8977ccda886d88dc3ca789de2f1adc714df912ff3934b3d0a3f3d777deafb",
                "sha256:c5dd3ffa663c982d7f1be9eb494a8924f6d40e2e2f7d1d27384cfab1b2ac0662",
                "sha256:ca88f2f7020002638276439a01ffbb0355634907d1aa5ca91f3dc0c2e44e8f3b",
                "sha256:d2cce1c82a7845d7e2e8a0956c6b7ed3f1661c9acf18eb120fc71e098ab5c6fe",
                "sha256:d709572d64825d8d59ea112e11cc7faf6007f294e9951324b7574af4251e4de8",
                "sha256:da8db8374295fb532b4b0c467e66800ef17d100e4d5faa2bbbd6df35502da125",
                "sha256:e36c7e3b5382cd5669cf199c4a04a0279a43b2a3bdd77627e9b89778ac9ec08c",
                "sha256:e95a4a6c54d27a84a4624d2af8bb9ee178111604653194ca6880c98dcad92f48",
                "sha256:ee835def05622e0c8b1435a906491760a43d0c462f065ec9143ec4b8d79f8bff",
                "sha256:f75009715dcf4a3d680c2338ab19dac5498f8121173a929872950f4fb3a48fbf",
                "sha256:f8524b8bc89470cec7ac51734907818d3620fb1637f8f8b542d650ebec42a126"
            ],
            "markers": "python_version >= '2.7' and python_version not in '3.0, 3.1, 3.2, 3.3, 3.4'",
            "version": "==3.14.1"
=======
            ],
            "markers": "python_version >= '2.7' and python_version not in '3.0, 3.1, 3.2, 3.3, 3.4'",
            "version": "==3.14.1"
        },
        "pycryptodomex": {
            "hashes": [
                "sha256:1ca8e1b4c62038bb2da55451385246f51f412c5f5eabd64812c01766a5989b4a",
                "sha256:298c00ea41a81a491d5b244d295d18369e5aac4b61b77b2de5b249ca61cd6659",
                "sha256:2aa887683eee493e015545bd69d3d21ac8d5ad582674ec98f4af84511e353e45",
                "sha256:2ce76ed0081fd6ac8c74edc75b9d14eca2064173af79843c24fa62573263c1f2",
                "sha256:3da13c2535b7aea94cc2a6d1b1b37746814c74b6e80790daddd55ca5c120a489",
                "sha256:406ec8cfe0c098fadb18d597dc2ee6de4428d640c0ccafa453f3d9b2e58d29e2",
                "sha256:4d0db8df9ffae36f416897ad184608d9d7a8c2b46c4612c6bc759b26c073f750",
                "sha256:530756d2faa40af4c1f74123e1d889bd07feae45bac2fd32f259a35f7aa74151",
                "sha256:77931df40bb5ce5e13f4de2bfc982b2ddc0198971fbd947776c8bb5050896eb2",
                "sha256:797a36bd1f69df9e2798e33edb4bd04e5a30478efc08f9428c087f17f65a7045",
                "sha256:8085bd0ad2034352eee4d4f3e2da985c2749cb7344b939f4d95ead38c2520859",
                "sha256:8536bc08d130cae6dcba1ea689f2913dfd332d06113904d171f2f56da6228e89",
                "sha256:a4d412eba5679ede84b41dbe48b1bed8f33131ab9db06c238a235334733acc5e",
                "sha256:aebecde2adc4a6847094d3bd6a8a9538ef3438a5ea84ac1983fcb167db614461",
                "sha256:b276cc4deb4a80f9dfd47a41ebb464b1fe91efd8b1b8620cf5ccf8b824b850d6",
                "sha256:b5a185ae79f899b01ca49f365bdf15a45d78d9856f09b0de1a41b92afce1a07f",
                "sha256:c4d8977ccda886d88dc3ca789de2f1adc714df912ff3934b3d0a3f3d777deafb",
                "sha256:c5dd3ffa663c982d7f1be9eb494a8924f6d40e2e2f7d1d27384cfab1b2ac0662",
                "sha256:ca88f2f7020002638276439a01ffbb0355634907d1aa5ca91f3dc0c2e44e8f3b",
                "sha256:d2cce1c82a7845d7e2e8a0956c6b7ed3f1661c9acf18eb120fc71e098ab5c6fe",
                "sha256:d709572d64825d8d59ea112e11cc7faf6007f294e9951324b7574af4251e4de8",
                "sha256:da8db8374295fb532b4b0c467e66800ef17d100e4d5faa2bbbd6df35502da125",
                "sha256:e36c7e3b5382cd5669cf199c4a04a0279a43b2a3bdd77627e9b89778ac9ec08c",
                "sha256:e95a4a6c54d27a84a4624d2af8bb9ee178111604653194ca6880c98dcad92f48",
                "sha256:ee835def05622e0c8b1435a906491760a43d0c462f065ec9143ec4b8d79f8bff",
                "sha256:f75009715dcf4a3d680c2338ab19dac5498f8121173a929872950f4fb3a48fbf",
                "sha256:f8524b8bc89470cec7ac51734907818d3620fb1637f8f8b542d650ebec42a126"
            ],
            "markers": "python_version >= '2.7' and python_version not in '3.0, 3.1, 3.2, 3.3, 3.4'",
            "version": "==3.14.1"
>>>>>>> 62bca933
        },
        "pyjwt": {
            "extras": [
                "crypto"
            ],
            "hashes": [
                "sha256:5c6eca3c2940464d106b99ba83b00c6add741c9becaec087fb7ccdefea71350e",
                "sha256:8d59a976fb773f3e6a39c85636357c4f0e242707394cadadd9814f5cbaa20e96"
            ],
            "version": "==1.7.1"
        },
        "pyopenssl": {
            "hashes": [
                "sha256:621880965a720b8ece2f1b2f54ea2071966ab00e2970ad2ce11d596102063504",
                "sha256:9a24494b2602aaf402be5c9e30a0b82d4a5c67528fe8fb475e3f3bc00dd69507"
            ],
            "index": "pypi",
            "version": "==19.1.0"
        },
        "pyparsing": {
            "hashes": [
                "sha256:c203ec8783bf771a155b207279b9bccb8dea02d8f0c9e5f8ead507bc3246ecc1",
                "sha256:ef9d7589ef3c200abe66653d3f1ab1033c3c419ae9b9bdb1240a85b024efc88b"
            ],
<<<<<<< HEAD
            "markers": "python_version >= '2.6' and python_version not in '3.0, 3.1, 3.2, 3.3'",
=======
            "markers": "python_version >= '3.1'",
>>>>>>> 62bca933
            "version": "==2.4.7"
        },
        "pypdf2": {
            "hashes": [
                "sha256:e28f902f2f0a1603ea95ebe21dff311ef09be3d0f0ef29a3e44a932729564385"
            ],
            "index": "pypi",
            "version": "==1.26.0"
        },
        "pyperclip": {
            "hashes": [
                "sha256:105254a8b04934f0bc84e9c24eb360a591aaf6535c9def5f29d92af107a9bf57"
            ],
            "version": "==1.8.2"
        },
        "pyrsistent": {
            "hashes": [
                "sha256:0e3e1fcc45199df76053026a51cc59ab2ea3fc7c094c6627e93b7b44cdae2c8c",
                "sha256:1b34eedd6812bf4d33814fca1b66005805d3640ce53140ab8bbb1e2651b0d9bc",
                "sha256:4ed6784ceac462a7d6fcb7e9b663e93b9a6fb373b7f43594f9ff68875788e01e",
                "sha256:5d45866ececf4a5fff8742c25722da6d4c9e180daa7b405dc0a2a2790d668c26",
                "sha256:636ce2dc235046ccd3d8c56a7ad54e99d5c1cd0ef07d9ae847306c91d11b5fec",
                "sha256:6455fc599df93d1f60e1c5c4fe471499f08d190d57eca040c0ea182301321286",
                "sha256:6bc66318fb7ee012071b2792024564973ecc80e9522842eb4e17743604b5e045",
                "sha256:7bfe2388663fd18bd8ce7db2c91c7400bf3e1a9e8bd7d63bf7e77d39051b85ec",
                "sha256:7ec335fc998faa4febe75cc5268a9eac0478b3f681602c1f27befaf2a1abe1d8",
                "sha256:914474c9f1d93080338ace89cb2acee74f4f666fb0424896fcfb8d86058bf17c",
                "sha256:b568f35ad53a7b07ed9b1b2bae09eb15cdd671a5ba5d2c66caee40dbf91c68ca",
                "sha256:cdfd2c361b8a8e5d9499b9082b501c452ade8bbf42aef97ea04854f4a3f43b22",
                "sha256:d1b96547410f76078eaf66d282ddca2e4baae8964364abb4f4dcdde855cd123a",
                "sha256:d4d61f8b993a7255ba714df3aca52700f8125289f84f704cf80916517c46eb96",
                "sha256:d7a096646eab884bf8bed965bad63ea327e0d0c38989fc83c5ea7b8a87037bfc",
                "sha256:df46c854f490f81210870e509818b729db4488e1f30f2a1ce1698b2295a878d1",
                "sha256:e24a828f57e0c337c8d8bb9f6b12f09dfdf0273da25fda9e314f0b684b415a07",
                "sha256:e4f3149fd5eb9b285d6bfb54d2e5173f6a116fe19172686797c056672689daf6",
                "sha256:e92a52c166426efbe0d1ec1332ee9119b6d32fc1f0bbfd55d5c1088070e7fc1b",
                "sha256:f87cc2863ef33c709e237d4b5f4502a62a00fab450c9e020892e8e2ede5847f5",
                "sha256:fd8da6d0124efa2f67d86fa70c851022f87c98e205f0594e1fae044e7119a5a6"
            ],
            "markers": "python_version >= '3.7'",
            "version": "==0.18.1"
        },
        "python-dateutil": {
            "hashes": [
                "sha256:0123cacc1627ae19ddf3c27a5de5bd67ee4586fbdd6440d9748f8abb483d3e86",
                "sha256:961d03dc3453ebbc59dbdea9e4e11c5651520a876d0f4db161e8674aae935da9"
            ],
            "markers": "python_version >= '2.7' and python_version not in '3.0, 3.1, 3.2, 3.3'",
            "version": "==2.8.2"
        },
        "pytz": {
            "hashes": [
                "sha256:1e760e2fe6a8163bc0b3d9a19c4f84342afa0a2affebfaa84b01b978a02ecaa7",
                "sha256:e68985985296d9a66a881eb3193b0906246245294a881e7c8afe623866ac6a5c"
            ],
            "version": "==2022.1"
        },
        "pyyaml": {
            "hashes": [
                "sha256:0283c35a6a9fbf047493e3a0ce8d79ef5030852c51e9d911a27badfde0605293",
                "sha256:055d937d65826939cb044fc8c9b08889e8c743fdc6a32b33e2390f66013e449b",
                "sha256:07751360502caac1c067a8132d150cf3d61339af5691fe9e87803040dbc5db57",
                "sha256:0b4624f379dab24d3725ffde76559cff63d9ec94e1736b556dacdfebe5ab6d4b",
                "sha256:0ce82d761c532fe4ec3f87fc45688bdd3a4c1dc5e0b4a19814b9009a29baefd4",
                "sha256:1e4747bc279b4f613a09eb64bba2ba602d8a6664c6ce6396a4d0cd413a50ce07",
                "sha256:213c60cd50106436cc818accf5baa1aba61c0189ff610f64f4a3e8c6726218ba",
                "sha256:231710d57adfd809ef5d34183b8ed1eeae3f76459c18fb4a0b373ad56bedcdd9",
                "sha256:277a0ef2981ca40581a47093e9e2d13b3f1fbbeffae064c1d21bfceba2030287",
                "sha256:2cd5df3de48857ed0544b34e2d40e9fac445930039f3cfe4bcc592a1f836d513",
                "sha256:40527857252b61eacd1d9af500c3337ba8deb8fc298940291486c465c8b46ec0",
                "sha256:473f9edb243cb1935ab5a084eb238d842fb8f404ed2193a915d1784b5a6b5fc0",
                "sha256:48c346915c114f5fdb3ead70312bd042a953a8ce5c7106d5bfb1a5254e47da92",
                "sha256:50602afada6d6cbfad699b0c7bb50d5ccffa7e46a3d738092afddc1f9758427f",
                "sha256:68fb519c14306fec9720a2a5b45bc9f0c8d1b9c72adf45c37baedfcd949c35a2",
                "sha256:77f396e6ef4c73fdc33a9157446466f1cff553d979bd00ecb64385760c6babdc",
                "sha256:819b3830a1543db06c4d4b865e70ded25be52a2e0631ccd2f6a47a2822f2fd7c",
                "sha256:897b80890765f037df3403d22bab41627ca8811ae55e9a722fd0392850ec4d86",
                "sha256:98c4d36e99714e55cfbaaee6dd5badbc9a1ec339ebfc3b1f52e293aee6bb71a4",
                "sha256:9df7ed3b3d2e0ecfe09e14741b857df43adb5a3ddadc919a2d94fbdf78fea53c",
                "sha256:9fa600030013c4de8165339db93d182b9431076eb98eb40ee068700c9c813e34",
                "sha256:a80a78046a72361de73f8f395f1f1e49f956c6be882eed58505a15f3e430962b",
                "sha256:b3d267842bf12586ba6c734f89d1f5b871df0273157918b0ccefa29deb05c21c",
                "sha256:b5b9eccad747aabaaffbc6064800670f0c297e52c12754eb1d976c57e4f74dcb",
                "sha256:c5687b8d43cf58545ade1fe3e055f70eac7a5a1a0bf42824308d868289a95737",
                "sha256:cba8c411ef271aa037d7357a2bc8f9ee8b58b9965831d9e51baf703280dc73d3",
                "sha256:d15a181d1ecd0d4270dc32edb46f7cb7733c7c508857278d3d378d14d606db2d",
                "sha256:d4db7c7aef085872ef65a8fd7d6d09a14ae91f691dec3e87ee5ee0539d516f53",
                "sha256:d4eccecf9adf6fbcc6861a38015c2a64f38b9d94838ac1810a9023a0609e1b78",
                "sha256:d67d839ede4ed1b28a4e8909735fc992a923cdb84e618544973d7dfc71540803",
                "sha256:daf496c58a8c52083df09b80c860005194014c3698698d1a57cbcfa182142a3a",
                "sha256:e61ceaab6f49fb8bdfaa0f92c4b57bcfbea54c09277b1b4f7ac376bfb7a7c174",
                "sha256:f84fbc98b019fef2ee9a1cb3ce93e3187a6df0b2538a651bfb890254ba9f90b5"
            ],
            "index": "pypi",
            "version": "==6.0"
        },
        "redis": {
            "hashes": [
<<<<<<< HEAD
                "sha256:04629f8e42be942c4f7d1812f2094568f04c612865ad19ad3ace3005da70631a",
                "sha256:1d9a0cdf89fdd93f84261733e24f55a7bbd413a9b219fdaf56e3e728ca9a2306"
            ],
            "markers": "python_version >= '3.6'",
            "version": "==4.1.4"
=======
                "sha256:3cbe235cea80b9c9991b397567aa2d65eb4e6fb09787f61d227ae82eb4eb50b4",
                "sha256:6758d01dec81af191b98a35cce3402675d115456584c39b500ab485a5e386bbb"
            ],
            "markers": "python_version >= '3.6'",
            "version": "==4.2.0"
>>>>>>> 62bca933
        },
        "requests": {
            "hashes": [
                "sha256:27973dd4a904a4f13b263a19c866c13b92a39ed1c964655f025f3f8d3d75b804",
                "sha256:c210084e36a42ae6b9219e00e48287def368a26d03a048ddad7bfee44f75871e"
            ],
            "index": "pypi",
            "version": "==2.25.1"
        },
        "requests-oauthlib": {
            "hashes": [
                "sha256:2577c501a2fb8d05a304c09d090d6e47c306fef15809d102b327cf8364bddab5",
                "sha256:75beac4a47881eeb94d5ea5d6ad31ef88856affe2332b9aafb52c6452ccf0d7a"
            ],
            "markers": "python_version >= '2.7' and python_version not in '3.0, 3.1, 3.2, 3.3'",
            "version": "==1.3.1"
        },
        "rsa": {
            "hashes": [
                "sha256:5c6bd9dc7a543b7fe4304a631f8a8a3b674e2bbfc49c2ae96200cdbe55df6b17",
                "sha256:95c5d300c4e879ee69708c428ba566c59478fd653cc3a22243eeb8ed846950bb"
            ],
            "markers": "python_version >= '3.6'",
            "version": "==4.8"
        },
        "s3transfer": {
            "hashes": [
                "sha256:7a6f4c4d1fdb9a2b640244008e142cbc2cd3ae34b386584ef044dd0f27101971",
                "sha256:95c58c194ce657a5f4fb0b9e60a84968c808888aed628cd98ab8771fe1db98ed"
            ],
            "markers": "python_version >= '3.6'",
            "version": "==0.5.2"
<<<<<<< HEAD
        },
        "setuptools": {
            "hashes": [
                "sha256:22c7348c6d2976a52632c67f7ab0cdf40147db7789f9aed18734643fe9cf3373",
                "sha256:4ce92f1e1f8f01233ee9952c04f6b81d1e02939d6e1b488428154974a4d0783e"
            ],
            "markers": "python_version >= '3.6'",
            "version": "==59.6.0"
=======
>>>>>>> 62bca933
        },
        "six": {
            "hashes": [
                "sha256:1e61c37477a1626458e36f7b1d82aa5c9b094fa4802892072e49de9c60c4c926",
                "sha256:8abb2f1d86890a2dfb989f9a77cfcfd3e47c2a354b01111771326f8aa26e0254"
            ],
            "index": "pypi",
            "version": "==1.16.0"
        },
        "soupsieve": {
            "hashes": [
                "sha256:1a3cca2617c6b38c0343ed661b1fa5de5637f257d4fe22bd9f1338010a1efefb",
                "sha256:b8d49b1cd4f037c7082a9683dfa1801aa2597fb11c3a1155b7a5b94829b4f1f9"
            ],
            "markers": "python_version >= '3.6'",
            "version": "==2.3.1"
        },
        "sshpubkeys": {
            "hashes": [
                "sha256:3020ed4f8c846849299370fbe98ff4157b0ccc1accec105e07cfa9ae4bb55064",
                "sha256:946f76b8fe86704b0e7c56a00d80294e39bc2305999844f079a217885060b1ac"
            ],
            "markers": "python_version >= '3'",
            "version": "==3.3.1"
        },
        "timesketch-api-client": {
            "hashes": [
                "sha256:2bb0bf3f379650c990a437b7cb3298561263745dda489aced3a2849ef866db2b"
            ],
            "index": "pypi",
            "version": "==20210602"
        },
        "timesketch-import-client": {
            "hashes": [
                "sha256:914bcf983a9724334bb844e5c760669317a7ed96aa0fddc08d1351b47c207c72"
            ],
            "index": "pypi",
            "version": "==20210602"
        },
        "toolz": {
            "hashes": [
                "sha256:6b312d5e15138552f1bda8a4e66c30e236c831b612b2bf0005f8a1df10a4bc33",
                "sha256:a5700ce83414c64514d82d60bcda8aabfde092d1c1a8663f9200c07fdcc6da8f"
            ],
            "markers": "python_version >= '3.5'",
            "version": "==0.11.2"
        },
        "turbinia": {
            "hashes": [
                "sha256:1c0509ccbfe051cb5cbaadcf4f93bb529ab0981f5dafd8db6c54fa18ef1ae15e"
            ],
            "index": "pypi",
            "version": "==20220216"
        },
        "typing-extensions": {
            "hashes": [
                "sha256:1a9462dcc3347a79b1f1c0271fbe79e844580bb598bafa1ed208b94da3cdcd42",
                "sha256:21c85e0fe4b9a155d0799430b0ad741cdce7e359660ccbd8b530613e8df88ce2"
            ],
            "index": "pypi",
            "version": "==4.1.1"
        },
        "typing-inspect": {
            "hashes": [
                "sha256:047d4097d9b17f46531bf6f014356111a1b6fb821a24fe7ac909853ca2a782aa",
                "sha256:3cd7d4563e997719a710a3bfe7ffb544c6b72069b6812a02e9b414a8fa3aaa6b",
                "sha256:b1f56c0783ef0f25fb064a01be6e5407e54cf4a4bf4f3ba3fe51e0bd6dcea9e5"
            ],
            "version": "==0.7.1"
        },
        "uritemplate": {
            "hashes": [
                "sha256:4346edfc5c3b79f694bccd6d6099a322bbeb628dbf2cd86eea55a456ce5124f0",
                "sha256:830c08b8d99bdd312ea4ead05994a38e8936266f84b9a7878232db50b044e02e"
            ],
            "markers": "python_version >= '3.6'",
            "version": "==4.1.1"
        },
        "urllib3": {
            "hashes": [
                "sha256:44ece4d53fb1706f667c9bd1c648f5469a2ec925fcf3a776667042d645472c14",
                "sha256:aabaf16477806a5e1dd19aa41f8c2b7950dd3c746362d7e3223dbe6de6ac448e"
            ],
            "markers": "python_version >= '2.7' and python_version not in '3.0, 3.1, 3.2, 3.3, 3.4' and python_version < '4'",
            "version": "==1.26.9"
        },
        "vine": {
            "hashes": [
                "sha256:4c9dceab6f76ed92105027c49c823800dd33cacce13bdedc5b914e3514b7fb30",
                "sha256:7d3b1624a953da82ef63462013bbd271d3eb75751489f9807598e8f340bd637e"
            ],
            "markers": "python_version >= '3.6'",
            "version": "==5.0.0"
        },
        "vt-py": {
            "hashes": [
                "sha256:0841b54da3f3e0ba80d1086e2e4e4d3dfb5282db42bfe991d67a6e946d9e9cf9",
                "sha256:f3e9341cfa344ec3b3b582e29255af7055a61c907c2f28e2a402e363bdf4c40b"
            ],
            "index": "pypi",
            "version": "==0.14.0"
        },
        "wcwidth": {
            "hashes": [
                "sha256:beb4802a9cebb9144e99086eff703a642a13d6a0052920003a230f3294bbe784",
                "sha256:c4d647b99872929fdb7bdcaa4fbe7f01413ed3d98077df798530e5b04f116c83"
            ],
            "version": "==0.2.5"
        },
        "websocket-client": {
            "hashes": [
                "sha256:074e2ed575e7c822fc0940d31c3ac9bb2b1142c303eafcf3e304e6ce035522e8",
                "sha256:6278a75065395418283f887de7c3beafb3aa68dada5cacbe4b214e8d26da499b"
            ],
            "markers": "python_version >= '3.6'",
            "version": "==1.3.1"
        },
        "werkzeug": {
            "hashes": [
                "sha256:1e0dedc2acb1f46827daa2e399c1485c8fa17c0d8e70b6b875b4e7f54bf408d2",
                "sha256:b353856d37dec59d6511359f97f6a4b2468442e454bd1c98298ddce53cac1f04"
            ],
            "markers": "python_version >= '2.7' and python_version not in '3.0, 3.1, 3.2, 3.3'",
            "version": "==0.16.1"
        },
        "wrapt": {
            "hashes": [
                "sha256:00108411e0f34c52ce16f81f1d308a571df7784932cc7491d1e94be2ee93374b",
                "sha256:01f799def9b96a8ec1ef6b9c1bbaf2bbc859b87545efbecc4a78faea13d0e3a0",
                "sha256:09d16ae7a13cff43660155383a2372b4aa09109c7127aa3f24c3cf99b891c330",
                "sha256:14e7e2c5f5fca67e9a6d5f753d21f138398cad2b1159913ec9e9a67745f09ba3",
                "sha256:167e4793dc987f77fd476862d32fa404d42b71f6a85d3b38cbce711dba5e6b68",
                "sha256:1807054aa7b61ad8d8103b3b30c9764de2e9d0c0978e9d3fc337e4e74bf25faa",
                "sha256:1f83e9c21cd5275991076b2ba1cd35418af3504667affb4745b48937e214bafe",
                "sha256:21b1106bff6ece8cb203ef45b4f5778d7226c941c83aaaa1e1f0f4f32cc148cd",
                "sha256:22626dca56fd7f55a0733e604f1027277eb0f4f3d95ff28f15d27ac25a45f71b",
                "sha256:23f96134a3aa24cc50614920cc087e22f87439053d886e474638c68c8d15dc80",
                "sha256:2498762814dd7dd2a1d0248eda2afbc3dd9c11537bc8200a4b21789b6df6cd38",
                "sha256:28c659878f684365d53cf59dc9a1929ea2eecd7ac65da762be8b1ba193f7e84f",
                "sha256:2eca15d6b947cfff51ed76b2d60fd172c6ecd418ddab1c5126032d27f74bc350",
                "sha256:354d9fc6b1e44750e2a67b4b108841f5f5ea08853453ecbf44c81fdc2e0d50bd",
                "sha256:36a76a7527df8583112b24adc01748cd51a2d14e905b337a6fefa8b96fc708fb",
                "sha256:3a0a4ca02752ced5f37498827e49c414d694ad7cf451ee850e3ff160f2bee9d3",
                "sha256:3a71dbd792cc7a3d772ef8cd08d3048593f13d6f40a11f3427c000cf0a5b36a0",
                "sha256:3a88254881e8a8c4784ecc9cb2249ff757fd94b911d5df9a5984961b96113fff",
                "sha256:47045ed35481e857918ae78b54891fac0c1d197f22c95778e66302668309336c",
                "sha256:4775a574e9d84e0212f5b18886cace049a42e13e12009bb0491562a48bb2b758",
                "sha256:493da1f8b1bb8a623c16552fb4a1e164c0200447eb83d3f68b44315ead3f9036",
                "sha256:4b847029e2d5e11fd536c9ac3136ddc3f54bc9488a75ef7d040a3900406a91eb",
                "sha256:59d7d92cee84a547d91267f0fea381c363121d70fe90b12cd88241bd9b0e1763",
                "sha256:5a0898a640559dec00f3614ffb11d97a2666ee9a2a6bad1259c9facd01a1d4d9",
                "sha256:5a9a1889cc01ed2ed5f34574c90745fab1dd06ec2eee663e8ebeefe363e8efd7",
                "sha256:5b835b86bd5a1bdbe257d610eecab07bf685b1af2a7563093e0e69180c1d4af1",
                "sha256:5f24ca7953f2643d59a9c87d6e272d8adddd4a53bb62b9208f36db408d7aafc7",
                "sha256:61e1a064906ccba038aa3c4a5a82f6199749efbbb3cef0804ae5c37f550eded0",
                "sha256:65bf3eb34721bf18b5a021a1ad7aa05947a1767d1aa272b725728014475ea7d5",
                "sha256:6807bcee549a8cb2f38f73f469703a1d8d5d990815c3004f21ddb68a567385ce",
                "sha256:68aeefac31c1f73949662ba8affaf9950b9938b712fb9d428fa2a07e40ee57f8",
                "sha256:6915682f9a9bc4cf2908e83caf5895a685da1fbd20b6d485dafb8e218a338279",
                "sha256:6d9810d4f697d58fd66039ab959e6d37e63ab377008ef1d63904df25956c7db0",
                "sha256:729d5e96566f44fccac6c4447ec2332636b4fe273f03da128fff8d5559782b06",
                "sha256:748df39ed634851350efa87690c2237a678ed794fe9ede3f0d79f071ee042561",
                "sha256:763a73ab377390e2af26042f685a26787c402390f682443727b847e9496e4a2a",
                "sha256:8323a43bd9c91f62bb7d4be74cc9ff10090e7ef820e27bfe8815c57e68261311",
                "sha256:8529b07b49b2d89d6917cfa157d3ea1dfb4d319d51e23030664a827fe5fd2131",
                "sha256:87fa943e8bbe40c8c1ba4086971a6fefbf75e9991217c55ed1bcb2f1985bd3d4",
                "sha256:88236b90dda77f0394f878324cfbae05ae6fde8a84d548cfe73a75278d760291",
                "sha256:891c353e95bb11abb548ca95c8b98050f3620a7378332eb90d6acdef35b401d4",
                "sha256:89ba3d548ee1e6291a20f3c7380c92f71e358ce8b9e48161401e087e0bc740f8",
                "sha256:8c6be72eac3c14baa473620e04f74186c5d8f45d80f8f2b4eda6e1d18af808e8",
                "sha256:9a242871b3d8eecc56d350e5e03ea1854de47b17f040446da0e47dc3e0b9ad4d",
                "sha256:9a3ff5fb015f6feb78340143584d9f8a0b91b6293d6b5cf4295b3e95d179b88c",
                "sha256:9a5a544861b21e0e7575b6023adebe7a8c6321127bb1d238eb40d99803a0e8bd",
                "sha256:9d57677238a0c5411c76097b8b93bdebb02eb845814c90f0b01727527a179e4d",
                "sha256:9d8c68c4145041b4eeae96239802cfdfd9ef927754a5be3f50505f09f309d8c6",
                "sha256:9d9fcd06c952efa4b6b95f3d788a819b7f33d11bea377be6b8980c95e7d10775",
                "sha256:a0057b5435a65b933cbf5d859cd4956624df37b8bf0917c71756e4b3d9958b9e",
                "sha256:a65bffd24409454b889af33b6c49d0d9bcd1a219b972fba975ac935f17bdf627",
                "sha256:b0ed6ad6c9640671689c2dbe6244680fe8b897c08fd1fab2228429b66c518e5e",
                "sha256:b21650fa6907e523869e0396c5bd591cc326e5c1dd594dcdccac089561cacfb8",
                "sha256:b3f7e671fb19734c872566e57ce7fc235fa953d7c181bb4ef138e17d607dc8a1",
                "sha256:b77159d9862374da213f741af0c361720200ab7ad21b9f12556e0eb95912cd48",
                "sha256:bb36fbb48b22985d13a6b496ea5fb9bb2a076fea943831643836c9f6febbcfdc",
                "sha256:d066ffc5ed0be00cd0352c95800a519cf9e4b5dd34a028d301bdc7177c72daf3",
                "sha256:d332eecf307fca852d02b63f35a7872de32d5ba8b4ec32da82f45df986b39ff6",
                "sha256:d808a5a5411982a09fef6b49aac62986274ab050e9d3e9817ad65b2791ed1425",
                "sha256:d9bdfa74d369256e4218000a629978590fd7cb6cf6893251dad13d051090436d",
                "sha256:db6a0ddc1282ceb9032e41853e659c9b638789be38e5b8ad7498caac00231c23",
                "sha256:debaf04f813ada978d7d16c7dfa16f3c9c2ec9adf4656efdc4defdf841fc2f0c",
                "sha256:f0408e2dbad9e82b4c960274214af533f856a199c9274bd4aff55d4634dedc33",
                "sha256:f2f3bc7cd9c9fcd39143f11342eb5963317bd54ecc98e3650ca22704b69d9653"
            ],
            "markers": "python_version >= '2.7' and python_version not in '3.0, 3.1, 3.2, 3.3, 3.4'",
            "version": "==1.14.0"
        },
        "xlrd": {
            "hashes": [
                "sha256:6a33ee89877bd9abc1158129f6e94be74e2679636b8a205b43b85206c3f0bbdd",
                "sha256:f72f148f54442c6b056bf931dbc34f986fd0c3b0b6b5a58d013c9aef274d0c88"
            ],
            "markers": "python_version >= '2.7' and python_version not in '3.0, 3.1, 3.2, 3.3, 3.4, 3.5'",
            "version": "==2.0.1"
        },
        "yarl": {
            "hashes": [
                "sha256:044daf3012e43d4b3538562da94a88fb12a6490652dbc29fb19adfa02cf72eac",
                "sha256:0cba38120db72123db7c58322fa69e3c0efa933040ffb586c3a87c063ec7cae8",
                "sha256:167ab7f64e409e9bdd99333fe8c67b5574a1f0495dcfd905bc7454e766729b9e",
                "sha256:1be4bbb3d27a4e9aa5f3df2ab61e3701ce8fcbd3e9846dbce7c033a7e8136746",
                "sha256:1ca56f002eaf7998b5fcf73b2421790da9d2586331805f38acd9997743114e98",
                "sha256:1d3d5ad8ea96bd6d643d80c7b8d5977b4e2fb1bab6c9da7322616fd26203d125",
                "sha256:1eb6480ef366d75b54c68164094a6a560c247370a68c02dddb11f20c4c6d3c9d",
                "sha256:1edc172dcca3f11b38a9d5c7505c83c1913c0addc99cd28e993efeaafdfaa18d",
                "sha256:211fcd65c58bf250fb994b53bc45a442ddc9f441f6fec53e65de8cba48ded986",
                "sha256:29e0656d5497733dcddc21797da5a2ab990c0cb9719f1f969e58a4abac66234d",
                "sha256:368bcf400247318382cc150aaa632582d0780b28ee6053cd80268c7e72796dec",
                "sha256:39d5493c5ecd75c8093fa7700a2fb5c94fe28c839c8e40144b7ab7ccba6938c8",
                "sha256:3abddf0b8e41445426d29f955b24aeecc83fa1072be1be4e0d194134a7d9baee",
                "sha256:3bf8cfe8856708ede6a73907bf0501f2dc4e104085e070a41f5d88e7faf237f3",
                "sha256:3ec1d9a0d7780416e657f1e405ba35ec1ba453a4f1511eb8b9fbab81cb8b3ce1",
                "sha256:45399b46d60c253327a460e99856752009fcee5f5d3c80b2f7c0cae1c38d56dd",
                "sha256:52690eb521d690ab041c3919666bea13ab9fbff80d615ec16fa81a297131276b",
                "sha256:534b047277a9a19d858cde163aba93f3e1677d5acd92f7d10ace419d478540de",
                "sha256:580c1f15500e137a8c37053e4cbf6058944d4c114701fa59944607505c2fe3a0",
                "sha256:59218fef177296451b23214c91ea3aba7858b4ae3306dde120224cfe0f7a6ee8",
                "sha256:5ba63585a89c9885f18331a55d25fe81dc2d82b71311ff8bd378fc8004202ff6",
                "sha256:5bb7d54b8f61ba6eee541fba4b83d22b8a046b4ef4d8eb7f15a7e35db2e1e245",
                "sha256:6152224d0a1eb254f97df3997d79dadd8bb2c1a02ef283dbb34b97d4f8492d23",
                "sha256:67e94028817defe5e705079b10a8438b8cb56e7115fa01640e9c0bb3edf67332",
                "sha256:695ba021a9e04418507fa930d5f0704edbce47076bdcfeeaba1c83683e5649d1",
                "sha256:6a1a9fe17621af43e9b9fcea8bd088ba682c8192d744b386ee3c47b56eaabb2c",
                "sha256:6ab0c3274d0a846840bf6c27d2c60ba771a12e4d7586bf550eefc2df0b56b3b4",
                "sha256:6feca8b6bfb9eef6ee057628e71e1734caf520a907b6ec0d62839e8293e945c0",
                "sha256:737e401cd0c493f7e3dd4db72aca11cfe069531c9761b8ea474926936b3c57c8",
                "sha256:788713c2896f426a4e166b11f4ec538b5736294ebf7d5f654ae445fd44270832",
                "sha256:797c2c412b04403d2da075fb93c123df35239cd7b4cc4e0cd9e5839b73f52c58",
                "sha256:8300401dc88cad23f5b4e4c1226f44a5aa696436a4026e456fe0e5d2f7f486e6",
                "sha256:87f6e082bce21464857ba58b569370e7b547d239ca22248be68ea5d6b51464a1",
                "sha256:89ccbf58e6a0ab89d487c92a490cb5660d06c3a47ca08872859672f9c511fc52",
                "sha256:8b0915ee85150963a9504c10de4e4729ae700af11df0dc5550e6587ed7891e92",
                "sha256:8cce6f9fa3df25f55521fbb5c7e4a736683148bcc0c75b21863789e5185f9185",
                "sha256:95a1873b6c0dd1c437fb3bb4a4aaa699a48c218ac7ca1e74b0bee0ab16c7d60d",
                "sha256:9b4c77d92d56a4c5027572752aa35082e40c561eec776048330d2907aead891d",
                "sha256:9bfcd43c65fbb339dc7086b5315750efa42a34eefad0256ba114cd8ad3896f4b",
                "sha256:9c1f083e7e71b2dd01f7cd7434a5f88c15213194df38bc29b388ccdf1492b739",
                "sha256:a1d0894f238763717bdcfea74558c94e3bc34aeacd3351d769460c1a586a8b05",
                "sha256:a467a431a0817a292121c13cbe637348b546e6ef47ca14a790aa2fa8cc93df63",
                "sha256:aa32aaa97d8b2ed4e54dc65d241a0da1c627454950f7d7b1f95b13985afd6c5d",
                "sha256:ac10bbac36cd89eac19f4e51c032ba6b412b3892b685076f4acd2de18ca990aa",
                "sha256:ac35ccde589ab6a1870a484ed136d49a26bcd06b6a1c6397b1967ca13ceb3913",
                "sha256:bab827163113177aee910adb1f48ff7af31ee0289f434f7e22d10baf624a6dfe",
                "sha256:baf81561f2972fb895e7844882898bda1eef4b07b5b385bcd308d2098f1a767b",
                "sha256:bf19725fec28452474d9887a128e98dd67eee7b7d52e932e6949c532d820dc3b",
                "sha256:c01a89a44bb672c38f42b49cdb0ad667b116d731b3f4c896f72302ff77d71656",
                "sha256:c0910c6b6c31359d2f6184828888c983d54d09d581a4a23547a35f1d0b9484b1",
                "sha256:c10ea1e80a697cf7d80d1ed414b5cb8f1eec07d618f54637067ae3c0334133c4",
                "sha256:c1164a2eac148d85bbdd23e07dfcc930f2e633220f3eb3c3e2a25f6148c2819e",
                "sha256:c145ab54702334c42237a6c6c4cc08703b6aa9b94e2f227ceb3d477d20c36c63",
                "sha256:c17965ff3706beedafd458c452bf15bac693ecd146a60a06a214614dc097a271",
                "sha256:c19324a1c5399b602f3b6e7db9478e5b1adf5cf58901996fc973fe4fccd73eed",
                "sha256:c2a1ac41a6aa980db03d098a5531f13985edcb451bcd9d00670b03129922cd0d",
                "sha256:c6ddcd80d79c96eb19c354d9dca95291589c5954099836b7c8d29278a7ec0bda",
                "sha256:c9c6d927e098c2d360695f2e9d38870b2e92e0919be07dbe339aefa32a090265",
                "sha256:cc8b7a7254c0fc3187d43d6cb54b5032d2365efd1df0cd1749c0c4df5f0ad45f",
                "sha256:cff3ba513db55cc6a35076f32c4cdc27032bd075c9faef31fec749e64b45d26c",
                "sha256:d260d4dc495c05d6600264a197d9d6f7fc9347f21d2594926202fd08cf89a8ba",
                "sha256:d6f3d62e16c10e88d2168ba2d065aa374e3c538998ed04996cd373ff2036d64c",
                "sha256:da6df107b9ccfe52d3a48165e48d72db0eca3e3029b5b8cb4fe6ee3cb870ba8b",
                "sha256:dfe4b95b7e00c6635a72e2d00b478e8a28bfb122dc76349a06e20792eb53a523",
                "sha256:e39378894ee6ae9f555ae2de332d513a5763276a9265f8e7cbaeb1b1ee74623a",
                "sha256:ede3b46cdb719c794427dcce9d8beb4abe8b9aa1e97526cc20de9bd6583ad1ef",
                "sha256:f2a8508f7350512434e41065684076f640ecce176d262a7d54f0da41d99c5a95",
                "sha256:f44477ae29025d8ea87ec308539f95963ffdc31a82f42ca9deecf2d505242e72",
                "sha256:f64394bd7ceef1237cc604b5a89bf748c95982a84bcd3c4bbeb40f685c810794",
                "sha256:fc4dd8b01a8112809e6b636b00f487846956402834a7fd59d46d4f4267181c41",
                "sha256:fce78593346c014d0d986b7ebc80d782b7f5e19843ca798ed62f8e3ba8728576",
                "sha256:fd547ec596d90c8676e369dd8a581a21227fe9b4ad37d0dc7feb4ccf544c2d59"
            ],
            "markers": "python_version >= '3.6'",
            "version": "==1.7.2"
<<<<<<< HEAD
        },
        "zipp": {
            "hashes": [
                "sha256:9f50f446828eb9d45b267433fd3e9da8d801f614129124863f9c51ebceafb87d",
                "sha256:b47250dd24f92b7dd6a0a8fc5244da14608f3ca90a5efcd37a3b1642fac9a375"
            ],
            "markers": "python_version < '3.10'",
            "version": "==3.7.0"
=======
>>>>>>> 62bca933
        }
    },
    "develop": {
        "astroid": {
            "hashes": [
<<<<<<< HEAD
                "sha256:1efdf4e867d4d8ba4a9f6cf9ce07cd182c4c41de77f23814feb27ca93ca9d877",
                "sha256:506daabe5edffb7e696ad82483ad0228245a9742ed7d2d8c9cdb31537decf9f6"
            ],
            "markers": "python_full_version >= '3.6.2'",
            "version": "==2.9.3"
=======
                "sha256:8d0a30fe6481ce919f56690076eafbb2fb649142a89dc874f1ec0e7a011492d0",
                "sha256:cc8cc0d2d916c42d0a7c476c57550a4557a083081976bf42a73414322a6411d9"
            ],
            "markers": "python_full_version >= '3.6.2'",
            "version": "==2.11.2"
>>>>>>> 62bca933
        },
        "click": {
            "hashes": [
                "sha256:6a7a62563bbfabfda3a38f3023a1db4a35978c0abd76f6c9605ecd6554d6d9b1",
                "sha256:8458d7b1287c5fb128c90e23381cf99dcde74beaf6c7ff6384ce84d6fe090adb"
            ],
            "markers": "python_version >= '3.6'",
            "version": "==8.0.4"
        },
        "coverage": {
            "hashes": [
                "sha256:03e2a7826086b91ef345ff18742ee9fc47a6839ccd517061ef8fa1976e652ce9",
                "sha256:07e6db90cd9686c767dcc593dff16c8c09f9814f5e9c51034066cad3373b914d",
                "sha256:18d520c6860515a771708937d2f78f63cc47ab3b80cb78e86573b0a760161faf",
                "sha256:1ebf730d2381158ecf3dfd4453fbca0613e16eaa547b4170e2450c9707665ce7",
                "sha256:21b7745788866028adeb1e0eca3bf1101109e2dc58456cb49d2d9b99a8c516e6",
                "sha256:26e2deacd414fc2f97dd9f7676ee3eaecd299ca751412d89f40bc01557a6b1b4",
                "sha256:2c6dbb42f3ad25760010c45191e9757e7dce981cbfb90e42feef301d71540059",
                "sha256:2fea046bfb455510e05be95e879f0e768d45c10c11509e20e06d8fcaa31d9e39",
                "sha256:34626a7eee2a3da12af0507780bb51eb52dca0e1751fd1471d0810539cefb536",
                "sha256:37d1141ad6b2466a7b53a22e08fe76994c2d35a5b6b469590424a9953155afac",
                "sha256:46191097ebc381fbf89bdce207a6c107ac4ec0890d8d20f3360345ff5976155c",
                "sha256:4dd8bafa458b5c7d061540f1ee9f18025a68e2d8471b3e858a9dad47c8d41903",
                "sha256:4e21876082ed887baed0146fe222f861b5815455ada3b33b890f4105d806128d",
                "sha256:58303469e9a272b4abdb9e302a780072c0633cdcc0165db7eec0f9e32f901e05",
                "sha256:5ca5aeb4344b30d0bec47481536b8ba1181d50dbe783b0e4ad03c95dc1296684",
                "sha256:68353fe7cdf91f109fc7d474461b46e7f1f14e533e911a2a2cbb8b0fc8613cf1",
                "sha256:6f89d05e028d274ce4fa1a86887b071ae1755082ef94a6740238cd7a8178804f",
                "sha256:7a15dc0a14008f1da3d1ebd44bdda3e357dbabdf5a0b5034d38fcde0b5c234b7",
                "sha256:8bdde1177f2311ee552f47ae6e5aa7750c0e3291ca6b75f71f7ffe1f1dab3dca",
                "sha256:8ce257cac556cb03be4a248d92ed36904a59a4a5ff55a994e92214cde15c5bad",
                "sha256:8cf5cfcb1521dc3255d845d9dca3ff204b3229401994ef8d1984b32746bb45ca",
                "sha256:8fbbdc8d55990eac1b0919ca69eb5a988a802b854488c34b8f37f3e2025fa90d",
                "sha256:9548f10d8be799551eb3a9c74bbf2b4934ddb330e08a73320123c07f95cc2d92",
                "sha256:96f8a1cb43ca1422f36492bebe63312d396491a9165ed3b9231e778d43a7fca4",
                "sha256:9b27d894748475fa858f9597c0ee1d4829f44683f3813633aaf94b19cb5453cf",
                "sha256:9baff2a45ae1f17c8078452e9e5962e518eab705e50a0aa8083733ea7d45f3a6",
                "sha256:a2a8b8bcc399edb4347a5ca8b9b87e7524c0967b335fbb08a83c8421489ddee1",
                "sha256:acf53bc2cf7282ab9b8ba346746afe703474004d9e566ad164c91a7a59f188a4",
                "sha256:b0be84e5a6209858a1d3e8d1806c46214e867ce1b0fd32e4ea03f4bd8b2e3359",
                "sha256:b31651d018b23ec463e95cf10070d0b2c548aa950a03d0b559eaa11c7e5a6fa3",
                "sha256:b78e5afb39941572209f71866aa0b206c12f0109835aa0d601e41552f9b3e620",
                "sha256:c76aeef1b95aff3905fb2ae2d96e319caca5b76fa41d3470b19d4e4a3a313512",
                "sha256:dd035edafefee4d573140a76fdc785dc38829fe5a455c4bb12bac8c20cfc3d69",
                "sha256:dd6fe30bd519694b356cbfcaca9bd5c1737cddd20778c6a581ae20dc8c04def2",
                "sha256:e5f4e1edcf57ce94e5475fe09e5afa3e3145081318e5fd1a43a6b4539a97e518",
                "sha256:ec6bc7fe73a938933d4178c9b23c4e0568e43e220aef9472c4f6044bfc6dd0f0",
                "sha256:f1555ea6d6da108e1999b2463ea1003fe03f29213e459145e70edbaf3e004aaa",
                "sha256:f5fa5803f47e095d7ad8443d28b01d48c0359484fec1b9d8606d0e3282084bc4",
                "sha256:f7331dbf301b7289013175087636bbaf5b2405e57259dd2c42fdcc9fcc47325e",
                "sha256:f9987b0354b06d4df0f4d3e0ec1ae76d7ce7cbca9a2f98c25041eb79eec766f1",
                "sha256:fd9e830e9d8d89b20ab1e5af09b32d33e1a08ef4c4e14411e559556fd788e6b2"
            ],
            "index": "pypi",
            "version": "==6.3.2"
<<<<<<< HEAD
=======
        },
        "dill": {
            "hashes": [
                "sha256:7e40e4a70304fd9ceab3535d36e58791d9c4a776b38ec7f7ec9afc8d3dca4d4f",
                "sha256:9f9734205146b2b353ab3fec9af0070237b6ddae78452af83d2fca84d739e675"
            ],
            "markers": "python_version >= '2.7' and python_version != '3.0'",
            "version": "==0.3.4"
>>>>>>> 62bca933
        },
        "ghp-import": {
            "hashes": [
                "sha256:5f8962b30b20652cdffa9c5a9812f7de6bcb56ec475acac579807719bf242c46",
                "sha256:947b3771f11be850c852c64b561c600fdddf794bab363060854c1ee7ad05e071"
            ],
            "version": "==2.0.2"
        },
        "graphviz": {
            "hashes": [
                "sha256:09ed0cde452d015fe77c4845a210eb642f28d245f5bc250d4b97808cb8f49078",
                "sha256:f34088c08be2ec16279dfa9c3b4ff3d1453c5c67597a33e2819b000e18d4c546"
            ],
            "index": "pypi",
            "version": "==0.19.1"
        },
        "importlib-metadata": {
            "hashes": [
                "sha256:1208431ca90a8cca1a6b8af391bb53c1a2db74e5d1cef6ddced95d4b2062edc6",
                "sha256:ea4c597ebf37142f827b8f39299579e31685c31d3a438b59f469406afd0f2539"
            ],
<<<<<<< HEAD
            "markers": "python_version >= '3.7'",
=======
            "markers": "python_version < '3.10'",
>>>>>>> 62bca933
            "version": "==4.11.3"
        },
        "isort": {
            "hashes": [
                "sha256:6f62d78e2f89b4500b080fe3a81690850cd254227f27f75c3a0c491a1f351ba7",
                "sha256:e8443a5e7a020e9d7f97f1d7d9cd17c88bcb3bc7e218bf9cf5095fe550be2951"
            ],
            "markers": "python_version < '4.0' and python_full_version >= '3.6.1'",
            "version": "==5.10.1"
        },
        "jinja2": {
            "hashes": [
                "sha256:539835f51a74a69f41b848a9645dbdc35b4f20a3b601e2d9a7e22947b15ff119",
                "sha256:640bed4bb501cbd17194b3cace1dc2126f5b619cf068a726b98192a0fde74ae9"
            ],
            "markers": "python_version >= '3.7'",
            "version": "==3.1.1"
        },
        "lazy-object-proxy": {
            "hashes": [
                "sha256:043651b6cb706eee4f91854da4a089816a6606c1428fd391573ef8cb642ae4f7",
                "sha256:07fa44286cda977bd4803b656ffc1c9b7e3bc7dff7d34263446aec8f8c96f88a",
                "sha256:12f3bb77efe1367b2515f8cb4790a11cffae889148ad33adad07b9b55e0ab22c",
                "sha256:2052837718516a94940867e16b1bb10edb069ab475c3ad84fd1e1a6dd2c0fcfc",
                "sha256:2130db8ed69a48a3440103d4a520b89d8a9405f1b06e2cc81640509e8bf6548f",
                "sha256:39b0e26725c5023757fc1ab2a89ef9d7ab23b84f9251e28f9cc114d5b59c1b09",
                "sha256:46ff647e76f106bb444b4533bb4153c7370cdf52efc62ccfc1a28bdb3cc95442",
                "sha256:4dca6244e4121c74cc20542c2ca39e5c4a5027c81d112bfb893cf0790f96f57e",
                "sha256:553b0f0d8dbf21890dd66edd771f9b1b5f51bd912fa5f26de4449bfc5af5e029",
                "sha256:677ea950bef409b47e51e733283544ac3d660b709cfce7b187f5ace137960d61",
                "sha256:6a24357267aa976abab660b1d47a34aaf07259a0c3859a34e536f1ee6e76b5bb",
                "sha256:6a6e94c7b02641d1311228a102607ecd576f70734dc3d5e22610111aeacba8a0",
                "sha256:6aff3fe5de0831867092e017cf67e2750c6a1c7d88d84d2481bd84a2e019ec35",
                "sha256:6ecbb350991d6434e1388bee761ece3260e5228952b1f0c46ffc800eb313ff42",
                "sha256:7096a5e0c1115ec82641afbdd70451a144558ea5cf564a896294e346eb611be1",
                "sha256:70ed0c2b380eb6248abdef3cd425fc52f0abd92d2b07ce26359fcbc399f636ad",
                "sha256:8561da8b3dd22d696244d6d0d5330618c993a215070f473b699e00cf1f3f6443",
                "sha256:85b232e791f2229a4f55840ed54706110c80c0a210d076eee093f2b2e33e1bfd",
                "sha256:898322f8d078f2654d275124a8dd19b079080ae977033b713f677afcfc88e2b9",
                "sha256:8f3953eb575b45480db6568306893f0bd9d8dfeeebd46812aa09ca9579595148",
                "sha256:91ba172fc5b03978764d1df5144b4ba4ab13290d7bab7a50f12d8117f8630c38",
                "sha256:9d166602b525bf54ac994cf833c385bfcc341b364e3ee71e3bf5a1336e677b55",
                "sha256:a57d51ed2997e97f3b8e3500c984db50a554bb5db56c50b5dab1b41339b37e36",
                "sha256:b9e89b87c707dd769c4ea91f7a31538888aad05c116a59820f28d59b3ebfe25a",
                "sha256:bb8c5fd1684d60a9902c60ebe276da1f2281a318ca16c1d0a96db28f62e9166b",
                "sha256:c19814163728941bb871240d45c4c30d33b8a2e85972c44d4e63dd7107faba44",
                "sha256:c4ce15276a1a14549d7e81c243b887293904ad2d94ad767f42df91e75fd7b5b6",
                "sha256:c7a683c37a8a24f6428c28c561c80d5f4fd316ddcf0c7cab999b15ab3f5c5c69",
                "sha256:d609c75b986def706743cdebe5e47553f4a5a1da9c5ff66d76013ef396b5a8a4",
                "sha256:d66906d5785da8e0be7360912e99c9188b70f52c422f9fc18223347235691a84",
                "sha256:dd7ed7429dbb6c494aa9bc4e09d94b778a3579be699f9d67da7e6804c422d3de",
                "sha256:df2631f9d67259dc9620d831384ed7732a198eb434eadf69aea95ad18c587a28",
                "sha256:e368b7f7eac182a59ff1f81d5f3802161932a41dc1b1cc45c1f757dc876b5d2c",
                "sha256:e40f2013d96d30217a51eeb1db28c9ac41e9d0ee915ef9d00da639c5b63f01a1",
                "sha256:f769457a639403073968d118bc70110e7dce294688009f5c24ab78800ae56dc8",
                "sha256:fccdf7c2c5821a8cbd0a9440a456f5050492f2270bd54e94360cac663398739b",
                "sha256:fd45683c3caddf83abbb1249b653a266e7069a09f486daa8863fb0e7496a9fdb"
            ],
            "markers": "python_version >= '3.6'",
            "version": "==1.7.1"
        },
        "libcst": {
            "hashes": [
                "sha256:05f97c0f56da7bf8a348d63603a04cdf8f9cc18b9880be62540788e968e4b6fa",
                "sha256:06de1bc753d789f928f19f5bba5bc83b1b4b304a1b95f537b87c8d5d5cb4b9ce",
                "sha256:2473609db1218ee3a3d69d39f97e97b65f6fdb90b2bfce0af7680448578ed6eb",
                "sha256:2bd72ce428ac4123c075cbbacb66ae62ed0c166e248cc81b504779c27e263bb7",
                "sha256:2f2a2d70f14628eaa2870b94f2c8094048af980754433ac1195af14be3f06e27",
                "sha256:35194a24918b7386310b3ce02456dc8259a2fdb8ef5c6620132047fb014b4e8e",
                "sha256:3f61d3be41946d4ed921afb5914e40027d639130771e89d6846c0cc5bee967ec",
                "sha256:407e419f8f69663509e37c9ebad88ca6ea4904d09a2293f47bbfc7597f82e7db",
                "sha256:427c88ca77d0c7beb71a0c7f0ea9dccaafad5fc86bb384f381cd8c56412bd0db",
                "sha256:43f698ee4eeb0fde410a369a4c51c7a5e61974307039ab8ef5c2da83f21b061d",
                "sha256:46bc765dccd9741951b3716ce8ead0d7014fe5fe04927a5920188aedf786133e",
                "sha256:640256354d7183bc801a78a5b05238ccdc46b3646c7a7bee288f8cc046ed0b25",
                "sha256:753ada0471c666befb33ccb73258161bd6493ba3bbb5931abce9d02e71cc673f",
                "sha256:7aacd83126cf932c38cd58be3f8dd9b9aaa88feaf8aa42418156873a5f5ded70",
                "sha256:7b2a6be4d8eace4670af9e596b8dd364d74072235e5a17cc7cff1509483a97c8",
                "sha256:961ab38c0ef318c384a287f1e4f877bb61ce93945f352b14b5dbbe7a317882b1",
                "sha256:9880a360d9a07283825844d415dc89aee00f13977a571e68f7c168b39a5b7f59",
                "sha256:9eab2755d4796ac0b89e705133547677eaaacb3a913f6b7761f4dc964cca2886",
                "sha256:ab268eae8a1fdbc23d510f598d0d5b1efe98d7e4f79045fd565c305adebe3a2d",
                "sha256:ac37e00960d1ebffbad1b8723d11eaa69371ba49cbcb5680c4da3d50c0536dc3",
                "sha256:af9526ecc53a515cb5a1761536d6cc6dce7b2ccd958a01d1f185fa580d844afa",
                "sha256:b4a6bc639bf9f7991e6850329264657448c6516a3d07fe2e0df692ae0bfdac83",
                "sha256:c5076d07d4f556d82a04654b72ac80c1b38eea4590189c40880202de40ac4237",
                "sha256:c6bdb278244d35cc5a14275ac1c0c11de79c6df46031f537c7b707b5841dd518",
                "sha256:ce228e20216bce09ddb4eceed9a669f7fb52568ff300edf99a8850a4d6ab9e86",
                "sha256:e02d3141ce6960f8df5b3c2615ea112a7a5065a60e81e56ca65a498c2c7f2490",
                "sha256:ef99c15d0ea671bc1ba914d9f11634748479b1476fd389de9647c918c729d042",
                "sha256:f8f75ed9981ec9a96835f78809360847661cc9c8033d404dcc65c346ce480f4d",
                "sha256:fe162be926af39bf307dd69b1ceb89af5ccdbfe21e1d92ba24ef7faa9d62be7b"
            ],
            "markers": "python_version >= '3.6'",
            "version": "==0.4.1"
        },
        "markdown": {
            "hashes": [
                "sha256:76df8ae32294ec39dcf89340382882dfa12975f87f45c3ed1ecdb1e8cefc7006",
                "sha256:9923332318f843411e9932237530df53162e29dc7a4e2b91e35764583c46c9a3"
            ],
            "markers": "python_version >= '3.6'",
            "version": "==3.3.6"
        },
        "markupsafe": {
            "hashes": [
                "sha256:0212a68688482dc52b2d45013df70d169f542b7394fc744c02a57374a4207003",
                "sha256:089cf3dbf0cd6c100f02945abeb18484bd1ee57a079aefd52cffd17fba910b88",
                "sha256:10c1bfff05d95783da83491be968e8fe789263689c02724e0c691933c52994f5",
                "sha256:33b74d289bd2f5e527beadcaa3f401e0df0a89927c1559c8566c066fa4248ab7",
                "sha256:3799351e2336dc91ea70b034983ee71cf2f9533cdff7c14c90ea126bfd95d65a",
                "sha256:3ce11ee3f23f79dbd06fb3d63e2f6af7b12db1d46932fe7bd8afa259a5996603",
                "sha256:421be9fbf0ffe9ffd7a378aafebbf6f4602d564d34be190fc19a193232fd12b1",
                "sha256:43093fb83d8343aac0b1baa75516da6092f58f41200907ef92448ecab8825135",
                "sha256:46d00d6cfecdde84d40e572d63735ef81423ad31184100411e6e3388d405e247",
                "sha256:4a33dea2b688b3190ee12bd7cfa29d39c9ed176bda40bfa11099a3ce5d3a7ac6",
                "sha256:4b9fe39a2ccc108a4accc2676e77da025ce383c108593d65cc909add5c3bd601",
                "sha256:56442863ed2b06d19c37f94d999035e15ee982988920e12a5b4ba29b62ad1f77",
                "sha256:671cd1187ed5e62818414afe79ed29da836dde67166a9fac6d435873c44fdd02",
                "sha256:694deca8d702d5db21ec83983ce0bb4b26a578e71fbdbd4fdcd387daa90e4d5e",
                "sha256:6a074d34ee7a5ce3effbc526b7083ec9731bb3cbf921bbe1d3005d4d2bdb3a63",
                "sha256:6d0072fea50feec76a4c418096652f2c3238eaa014b2f94aeb1d56a66b41403f",
                "sha256:6fbf47b5d3728c6aea2abb0589b5d30459e369baa772e0f37a0320185e87c980",
                "sha256:7f91197cc9e48f989d12e4e6fbc46495c446636dfc81b9ccf50bb0ec74b91d4b",
                "sha256:86b1f75c4e7c2ac2ccdaec2b9022845dbb81880ca318bb7a0a01fbf7813e3812",
                "sha256:8dc1c72a69aa7e082593c4a203dcf94ddb74bb5c8a731e4e1eb68d031e8498ff",
                "sha256:8e3dcf21f367459434c18e71b2a9532d96547aef8a871872a5bd69a715c15f96",
                "sha256:8e576a51ad59e4bfaac456023a78f6b5e6e7651dcd383bcc3e18d06f9b55d6d1",
                "sha256:96e37a3dc86e80bf81758c152fe66dbf60ed5eca3d26305edf01892257049925",
                "sha256:97a68e6ada378df82bc9f16b800ab77cbf4b2fada0081794318520138c088e4a",
                "sha256:99a2a507ed3ac881b975a2976d59f38c19386d128e7a9a18b7df6fff1fd4c1d6",
                "sha256:a49907dd8420c5685cfa064a1335b6754b74541bbb3706c259c02ed65b644b3e",
                "sha256:b09bf97215625a311f669476f44b8b318b075847b49316d3e28c08e41a7a573f",
                "sha256:b7bd98b796e2b6553da7225aeb61f447f80a1ca64f41d83612e6139ca5213aa4",
                "sha256:b87db4360013327109564f0e591bd2a3b318547bcef31b468a92ee504d07ae4f",
                "sha256:bcb3ed405ed3222f9904899563d6fc492ff75cce56cba05e32eff40e6acbeaa3",
                "sha256:d4306c36ca495956b6d568d276ac11fdd9c30a36f1b6eb928070dc5360b22e1c",
                "sha256:d5ee4f386140395a2c818d149221149c54849dfcfcb9f1debfe07a8b8bd63f9a",
                "sha256:dda30ba7e87fbbb7eab1ec9f58678558fd9a6b8b853530e176eabd064da81417",
                "sha256:e04e26803c9c3851c931eac40c695602c6295b8d432cbe78609649ad9bd2da8a",
                "sha256:e1c0b87e09fa55a220f058d1d49d3fb8df88fbfab58558f1198e08c1e1de842a",
                "sha256:e72591e9ecd94d7feb70c1cbd7be7b3ebea3f548870aa91e2732960fa4d57a37",
                "sha256:e8c843bbcda3a2f1e3c2ab25913c80a3c5376cd00c6e8c4a86a89a28c8dc5452",
                "sha256:efc1913fd2ca4f334418481c7e595c00aad186563bbc1ec76067848c7ca0a933",
                "sha256:f121a1420d4e173a5d96e47e9a0c0dcff965afdf1626d28de1460815f7c4ee7a",
                "sha256:fc7b548b17d238737688817ab67deebb30e8073c95749d55538ed473130ec0c7"
            ],
            "markers": "python_version >= '3.7'",
            "version": "==2.1.1"
        },
        "mccabe": {
            "hashes": [
                "sha256:348e0240c33b60bbdf4e523192ef919f28cb2c3d7d5c7794f74009290f236325",
                "sha256:6c2d30ab6be0e4a46919781807b4f0d834ebdd6c6e3dca0bda5a15f863427b6e"
            ],
            "markers": "python_version >= '3.6'",
            "version": "==0.7.0"
        },
        "mergedeep": {
            "hashes": [
                "sha256:0096d52e9dad9939c3d975a774666af186eda617e6ca84df4c94dec30004f2a8",
                "sha256:70775750742b25c0d8f36c55aed03d24c3384d17c951b3175d898bd778ef0307"
            ],
            "markers": "python_version >= '3.6'",
            "version": "==1.3.4"
        },
        "mkdocs": {
            "hashes": [
                "sha256:26bd2b03d739ac57a3e6eed0b7bcc86168703b719c27b99ad6ca91dc439aacde",
                "sha256:b504405b04da38795fec9b2e5e28f6aa3a73bb0960cb6d5d27ead28952bd35ea"
            ],
            "index": "pypi",
            "version": "==1.3.0"
        },
        "mock": {
            "hashes": [
                "sha256:122fcb64ee37cfad5b3f48d7a7d51875d7031aaf3d8be7c42e2bee25044eee62",
                "sha256:7d3fbbde18228f4ff2f1f119a45cdffa458b4c0dee32eb4d2bb2f82554bac7bc"
            ],
            "index": "pypi",
            "version": "==4.0.3"
        },
        "monkeytype": {
            "hashes": [
                "sha256:3d0815c7e98a18e9267990a452548247f6775fd636e65df5a7d77100ea7ad282",
                "sha256:6b0c00b49dcc5095a2c08d28246cf005e05673fc51f64d203f9a6bca2036dfab"
            ],
            "index": "pypi",
            "version": "==22.2.0"
        },
        "mypy": {
            "hashes": [
<<<<<<< HEAD
                "sha256:080097eee5393fd740f32c63f9343580aaa0fb1cda0128fd859dfcf081321c3d",
                "sha256:0d3bcbe146247997e03bf030122000998b076b3ac6925b0b6563f46d1ce39b50",
                "sha256:0dd441fbacf48e19dc0c5c42fafa72b8e1a0ba0a39309c1af9c84b9397d9b15a",
                "sha256:108f3c7e14a038cf097d2444fa0155462362c6316e3ecb2d70f6dd99cd36084d",
                "sha256:3bada0cf7b6965627954b3a128903a87cac79a79ccd83b6104912e723ef16c7b",
                "sha256:3cf77f138efb31727ee7197bc824c9d6d7039204ed96756cc0f9ca7d8e8fc2a4",
                "sha256:42c216a33d2bdba08098acaf5bae65b0c8196afeb535ef4b870919a788a27259",
                "sha256:465a6ce9ca6268cadfbc27a2a94ddf0412568a6b27640ced229270be4f5d394d",
                "sha256:6a8e1f63357851444940351e98fb3252956a15f2cabe3d698316d7a2d1f1f896",
                "sha256:745071762f32f65e77de6df699366d707fad6c132a660d1342077cbf671ef589",
                "sha256:818cfc51c25a5dbfd0705f3ac1919fff6971eb0c02e6f1a1f6a017a42405a7c0",
                "sha256:8e5974583a77d630a5868eee18f85ac3093caf76e018c510aeb802b9973304ce",
                "sha256:8eaf55fdf99242a1c8c792247c455565447353914023878beadb79600aac4a2a",
                "sha256:98f61aad0bb54f797b17da5b82f419e6ce214de0aa7e92211ebee9e40eb04276",
                "sha256:b2ce2788df0c066c2ff4ba7190fa84f18937527c477247e926abeb9b1168b8cc",
                "sha256:b30d29251dff4c59b2e5a1fa1bab91ff3e117b4658cb90f76d97702b7a2ae699",
                "sha256:bf446223b2e0e4f0a4792938e8d885e8a896834aded5f51be5c3c69566495540",
                "sha256:cbcc691d8b507d54cb2b8521f0a2a3d4daa477f62fe77f0abba41e5febb377b7",
                "sha256:d051ce0946521eba48e19b25f27f98e5ce4dbc91fff296de76240c46b4464df0",
                "sha256:d61b73c01fc1de799226963f2639af831307fe1556b04b7c25e2b6c267a3bc76",
                "sha256:eea10982b798ff0ccc3b9e7e42628f932f552c5845066970e67cd6858655d52c",
                "sha256:f79137d012ff3227866222049af534f25354c07a0d6b9a171dba9f1d6a1fdef4",
                "sha256:fc5ecff5a3bbfbe20091b1cad82815507f5ae9c380a3a9bf40f740c70ce30a9b"
            ],
            "index": "pypi",
            "version": "==0.941"
=======
                "sha256:0e2dd88410937423fba18e57147dd07cd8381291b93d5b1984626f173a26543e",
                "sha256:10daab80bc40f84e3f087d896cdb53dc811a9f04eae4b3f95779c26edee89d16",
                "sha256:17e44649fec92e9f82102b48a3bf7b4a5510ad0cd22fa21a104826b5db4903e2",
                "sha256:1a0459c333f00e6a11cbf6b468b870c2b99a906cb72d6eadf3d1d95d38c9352c",
                "sha256:246e1aa127d5b78488a4a0594bd95f6d6fb9d63cf08a66dafbff8595d8891f67",
                "sha256:2b184db8c618c43c3a31b32ff00cd28195d39e9c24e7c3b401f3db7f6e5767f5",
                "sha256:2bc249409a7168d37c658e062e1ab5173300984a2dada2589638568ddc1db02b",
                "sha256:3841b5433ff936bff2f4dc8d54cf2cdbfea5d8e88cedfac45c161368e5770ba6",
                "sha256:4c3e497588afccfa4334a9986b56f703e75793133c4be3a02d06a3df16b67a58",
                "sha256:5bf44840fb43ac4074636fd47ee476d73f0039f4f54e86d7265077dc199be24d",
                "sha256:64235137edc16bee6f095aba73be5334677d6f6bdb7fa03cfab90164fa294a17",
                "sha256:6776e5fa22381cc761df53e7496a805801c1a751b27b99a9ff2f0ca848c7eca0",
                "sha256:6ce34a118d1a898f47def970a2042b8af6bdcc01546454726c7dd2171aa6dfca",
                "sha256:6f6ad963172152e112b87cc7ec103ba0f2db2f1cd8997237827c052a3903eaa6",
                "sha256:6f7106cbf9cc2f403693bf50ed7c9fa5bb3dfa9007b240db3c910929abe2a322",
                "sha256:7742d2c4e46bb5017b51c810283a6a389296cda03df805a4f7869a6f41246534",
                "sha256:9521c1265ccaaa1791d2c13582f06facf815f426cd8b07c3a485f486a8ffc1f3",
                "sha256:a1b383fe99678d7402754fe90448d4037f9512ce70c21f8aee3b8bf48ffc51db",
                "sha256:b840cfe89c4ab6386c40300689cd8645fc8d2d5f20101c7f8bd23d15fca14904",
                "sha256:d8d3ba77e56b84cd47a8ee45b62c84b6d80d32383928fe2548c9a124ea0a725c",
                "sha256:dcd955f36e0180258a96f880348fbca54ce092b40fbb4b37372ae3b25a0b0a46",
                "sha256:e865fec858d75b78b4d63266c9aff770ecb6a39dfb6d6b56c47f7f8aba6baba8",
                "sha256:edf7237137a1a9330046dbb14796963d734dd740a98d5e144a3eb1d267f5f9ee"
            ],
            "index": "pypi",
            "version": "==0.942"
>>>>>>> 62bca933
        },
        "mypy-extensions": {
            "hashes": [
                "sha256:090fedd75945a69ae91ce1303b5824f428daf5a028d2f6ab8a299250a846f15d",
                "sha256:2d82818f5bb3e369420cb3c4060a7970edba416647068eb4c5343488a6c604a8"
            ],
            "version": "==0.4.3"
        },
        "packaging": {
            "hashes": [
                "sha256:dd47c42927d89ab911e606518907cc2d3a1f38bbd026385970643f9c5b8ecfeb",
                "sha256:ef103e05f519cdc783ae24ea4e2e0f508a9c99b2d4969652eed6a2e1ea5bd522"
            ],
            "markers": "python_version >= '3.6'",
            "version": "==21.3"
        },
        "platformdirs": {
            "hashes": [
                "sha256:7535e70dfa32e84d4b34996ea99c5e432fa29a708d0f4e394bbcb2a8faa4f16d",
                "sha256:bcae7cab893c2d310a711b70b24efb93334febe65f8de776ee320b517471e227"
            ],
            "markers": "python_version >= '3.7'",
            "version": "==2.5.1"
        },
        "pylint": {
            "hashes": [
                "sha256:0c6dd0e53e6e17f2d0d62660905f3868611e734e9d9b310dc651a4b9f3dc70da",
                "sha256:3cd8eb401c6aa6c66b614d72cf0c54a02d6bf7752aa9890fc41de71030f3c81a"
            ],
            "index": "pypi",
            "version": "==2.13.2"
        },
        "pyparsing": {
            "hashes": [
                "sha256:c203ec8783bf771a155b207279b9bccb8dea02d8f0c9e5f8ead507bc3246ecc1",
                "sha256:ef9d7589ef3c200abe66653d3f1ab1033c3c419ae9b9bdb1240a85b024efc88b"
            ],
<<<<<<< HEAD
            "markers": "python_version >= '2.6' and python_version not in '3.0, 3.1, 3.2, 3.3'",
=======
            "markers": "python_version >= '3.1'",
>>>>>>> 62bca933
            "version": "==2.4.7"
        },
        "python-dateutil": {
            "hashes": [
                "sha256:0123cacc1627ae19ddf3c27a5de5bd67ee4586fbdd6440d9748f8abb483d3e86",
                "sha256:961d03dc3453ebbc59dbdea9e4e11c5651520a876d0f4db161e8674aae935da9"
            ],
            "markers": "python_version >= '2.7' and python_version not in '3.0, 3.1, 3.2, 3.3'",
            "version": "==2.8.2"
        },
        "pyyaml": {
            "hashes": [
                "sha256:0283c35a6a9fbf047493e3a0ce8d79ef5030852c51e9d911a27badfde0605293",
                "sha256:055d937d65826939cb044fc8c9b08889e8c743fdc6a32b33e2390f66013e449b",
                "sha256:07751360502caac1c067a8132d150cf3d61339af5691fe9e87803040dbc5db57",
                "sha256:0b4624f379dab24d3725ffde76559cff63d9ec94e1736b556dacdfebe5ab6d4b",
                "sha256:0ce82d761c532fe4ec3f87fc45688bdd3a4c1dc5e0b4a19814b9009a29baefd4",
                "sha256:1e4747bc279b4f613a09eb64bba2ba602d8a6664c6ce6396a4d0cd413a50ce07",
                "sha256:213c60cd50106436cc818accf5baa1aba61c0189ff610f64f4a3e8c6726218ba",
                "sha256:231710d57adfd809ef5d34183b8ed1eeae3f76459c18fb4a0b373ad56bedcdd9",
                "sha256:277a0ef2981ca40581a47093e9e2d13b3f1fbbeffae064c1d21bfceba2030287",
                "sha256:2cd5df3de48857ed0544b34e2d40e9fac445930039f3cfe4bcc592a1f836d513",
                "sha256:40527857252b61eacd1d9af500c3337ba8deb8fc298940291486c465c8b46ec0",
                "sha256:473f9edb243cb1935ab5a084eb238d842fb8f404ed2193a915d1784b5a6b5fc0",
                "sha256:48c346915c114f5fdb3ead70312bd042a953a8ce5c7106d5bfb1a5254e47da92",
                "sha256:50602afada6d6cbfad699b0c7bb50d5ccffa7e46a3d738092afddc1f9758427f",
                "sha256:68fb519c14306fec9720a2a5b45bc9f0c8d1b9c72adf45c37baedfcd949c35a2",
                "sha256:77f396e6ef4c73fdc33a9157446466f1cff553d979bd00ecb64385760c6babdc",
                "sha256:819b3830a1543db06c4d4b865e70ded25be52a2e0631ccd2f6a47a2822f2fd7c",
                "sha256:897b80890765f037df3403d22bab41627ca8811ae55e9a722fd0392850ec4d86",
                "sha256:98c4d36e99714e55cfbaaee6dd5badbc9a1ec339ebfc3b1f52e293aee6bb71a4",
                "sha256:9df7ed3b3d2e0ecfe09e14741b857df43adb5a3ddadc919a2d94fbdf78fea53c",
                "sha256:9fa600030013c4de8165339db93d182b9431076eb98eb40ee068700c9c813e34",
                "sha256:a80a78046a72361de73f8f395f1f1e49f956c6be882eed58505a15f3e430962b",
                "sha256:b3d267842bf12586ba6c734f89d1f5b871df0273157918b0ccefa29deb05c21c",
                "sha256:b5b9eccad747aabaaffbc6064800670f0c297e52c12754eb1d976c57e4f74dcb",
                "sha256:c5687b8d43cf58545ade1fe3e055f70eac7a5a1a0bf42824308d868289a95737",
                "sha256:cba8c411ef271aa037d7357a2bc8f9ee8b58b9965831d9e51baf703280dc73d3",
                "sha256:d15a181d1ecd0d4270dc32edb46f7cb7733c7c508857278d3d378d14d606db2d",
                "sha256:d4db7c7aef085872ef65a8fd7d6d09a14ae91f691dec3e87ee5ee0539d516f53",
                "sha256:d4eccecf9adf6fbcc6861a38015c2a64f38b9d94838ac1810a9023a0609e1b78",
                "sha256:d67d839ede4ed1b28a4e8909735fc992a923cdb84e618544973d7dfc71540803",
                "sha256:daf496c58a8c52083df09b80c860005194014c3698698d1a57cbcfa182142a3a",
                "sha256:e61ceaab6f49fb8bdfaa0f92c4b57bcfbea54c09277b1b4f7ac376bfb7a7c174",
                "sha256:f84fbc98b019fef2ee9a1cb3ce93e3187a6df0b2538a651bfb890254ba9f90b5"
            ],
            "index": "pypi",
            "version": "==6.0"
        },
        "pyyaml-env-tag": {
            "hashes": [
                "sha256:70092675bda14fdec33b31ba77e7543de9ddc88f2e5b99160396572d11525bdb",
                "sha256:af31106dec8a4d68c60207c1886031cbf839b68aa7abccdb19868200532c2069"
            ],
            "markers": "python_version >= '3.6'",
            "version": "==0.1"
        },
        "setuptools": {
            "hashes": [
                "sha256:22c7348c6d2976a52632c67f7ab0cdf40147db7789f9aed18734643fe9cf3373",
                "sha256:4ce92f1e1f8f01233ee9952c04f6b81d1e02939d6e1b488428154974a4d0783e"
            ],
            "markers": "python_version >= '3.6'",
            "version": "==59.6.0"
        },
        "six": {
            "hashes": [
                "sha256:1e61c37477a1626458e36f7b1d82aa5c9b094fa4802892072e49de9c60c4c926",
                "sha256:8abb2f1d86890a2dfb989f9a77cfcfd3e47c2a354b01111771326f8aa26e0254"
            ],
            "index": "pypi",
            "version": "==1.16.0"
        },
        "tomli": {
            "hashes": [
                "sha256:939de3e7a6161af0c887ef91b7d41a53e7c5a1ca976325f429cb46ea9bc30ecc",
                "sha256:de526c12914f0c550d15924c62d72abc48d6fe7364aa87328337a31007fe8a4f"
            ],
            "markers": "python_version < '3.11'",
            "version": "==2.0.1"
        },
        "tomli": {
            "hashes": [
<<<<<<< HEAD
                "sha256:939de3e7a6161af0c887ef91b7d41a53e7c5a1ca976325f429cb46ea9bc30ecc",
                "sha256:de526c12914f0c550d15924c62d72abc48d6fe7364aa87328337a31007fe8a4f"
            ],
            "markers": "python_version >= '3.7'",
            "version": "==2.0.1"
        },
        "types-filelock": {
            "hashes": [
                "sha256:1021c6b8850f94a57e22f32263cd1d754326555dc2dc56e233c957262e42eb93",
                "sha256:2481d41a2916af1605bcd0305e13c0450c7afc568268bd669249e7b08cf958ac"
            ],
=======
                "sha256:1021c6b8850f94a57e22f32263cd1d754326555dc2dc56e233c957262e42eb93",
                "sha256:2481d41a2916af1605bcd0305e13c0450c7afc568268bd669249e7b08cf958ac"
            ],
>>>>>>> 62bca933
            "index": "pypi",
            "version": "==3.2.5"
        },
        "types-protobuf": {
            "hashes": [
                "sha256:4673a4e56495886590c36cd87f2d855299a699a598eacb2e27d82b57eb4afb05",
                "sha256:d371d0a5b32e78c2d684329a5d4491d385e6eadcab497b37c41172ded328c5d9"
            ],
            "index": "pypi",
            "version": "==3.19.15"
        },
        "types-pyyaml": {
            "hashes": [
                "sha256:2fd21310870addfd51db621ad9f3b373f33ee3cbb81681d70ef578760bd22d35",
                "sha256:464e050914f3d1d83a8c038e1cf46da5cb96b7cd02eaa096bcaa03675edd8a2e"
            ],
            "index": "pypi",
            "version": "==6.0.5"
        },
        "typing-extensions": {
            "hashes": [
                "sha256:1a9462dcc3347a79b1f1c0271fbe79e844580bb598bafa1ed208b94da3cdcd42",
                "sha256:21c85e0fe4b9a155d0799430b0ad741cdce7e359660ccbd8b530613e8df88ce2"
            ],
            "index": "pypi",
            "version": "==4.1.1"
        },
        "typing-inspect": {
            "hashes": [
                "sha256:047d4097d9b17f46531bf6f014356111a1b6fb821a24fe7ac909853ca2a782aa",
                "sha256:3cd7d4563e997719a710a3bfe7ffb544c6b72069b6812a02e9b414a8fa3aaa6b",
                "sha256:b1f56c0783ef0f25fb064a01be6e5407e54cf4a4bf4f3ba3fe51e0bd6dcea9e5"
            ],
            "version": "==0.7.1"
        },
        "watchdog": {
            "hashes": [
                "sha256:03b43d583df0f18782a0431b6e9e9965c5b3f7cf8ec36a00b930def67942c385",
                "sha256:0908bb50f6f7de54d5d31ec3da1654cb7287c6b87bce371954561e6de379d690",
                "sha256:0b4a1fe6201c6e5a1926f5767b8664b45f0fcb429b62564a41f490ff1ce1dc7a",
                "sha256:177bae28ca723bc00846466016d34f8c1d6a621383b6caca86745918d55c7383",
                "sha256:19b36d436578eb437e029c6b838e732ed08054956366f6dd11875434a62d2b99",
                "sha256:1d1cf7dfd747dec519486a98ef16097e6c480934ef115b16f18adb341df747a4",
                "sha256:1e877c70245424b06c41ac258023ea4bd0c8e4ff15d7c1368f17cd0ae6e351dd",
                "sha256:340b875aecf4b0e6672076a6f05cfce6686935559bb6d34cebedee04126a9566",
                "sha256:351e09b6d9374d5bcb947e6ac47a608ec25b9d70583e9db00b2fcdb97b00b572",
                "sha256:3fd47815353be9c44eebc94cc28fe26b2b0c5bd889dafc4a5a7cbdf924143480",
                "sha256:49639865e3db4be032a96695c98ac09eed39bbb43fe876bb217da8f8101689a6",
                "sha256:4d0e98ac2e8dd803a56f4e10438b33a2d40390a72750cff4939b4b274e7906fa",
                "sha256:6e6ae29b72977f2e1ee3d0b760d7ee47896cb53e831cbeede3e64485e5633cc8",
                "sha256:7f14ce6adea2af1bba495acdde0e510aecaeb13b33f7bd2f6324e551b26688ca",
                "sha256:81982c7884aac75017a6ecc72f1a4fedbae04181a8665a34afce9539fc1b3fab",
                "sha256:81a5861d0158a7e55fe149335fb2bbfa6f48cbcbd149b52dbe2cd9a544034bbd",
                "sha256:ae934e34c11aa8296c18f70bf66ed60e9870fcdb4cc19129a04ca83ab23e7055",
                "sha256:b26e13e8008dcaea6a909e91d39b629a39635d1a8a7239dd35327c74f4388601",
                "sha256:b3750ee5399e6e9c69eae8b125092b871ee9e2fcbd657a92747aea28f9056a5c",
                "sha256:b61acffaf5cd5d664af555c0850f9747cc5f2baf71e54bbac164c58398d6ca7b",
                "sha256:b9777664848160449e5b4260e0b7bc1ae0f6f4992a8b285db4ec1ef119ffa0e2",
                "sha256:bdcbf75580bf4b960fb659bbccd00123d83119619195f42d721e002c1621602f",
                "sha256:d802d65262a560278cf1a65ef7cae4e2bc7ecfe19e5451349e4c67e23c9dc420",
                "sha256:ed6d9aad09a2a948572224663ab00f8975fae242aa540509737bb4507133fa2d"
            ],
            "markers": "python_version >= '3.6'",
            "version": "==2.1.7"
        },
        "wrapt": {
            "hashes": [
                "sha256:00108411e0f34c52ce16f81f1d308a571df7784932cc7491d1e94be2ee93374b",
                "sha256:01f799def9b96a8ec1ef6b9c1bbaf2bbc859b87545efbecc4a78faea13d0e3a0",
                "sha256:09d16ae7a13cff43660155383a2372b4aa09109c7127aa3f24c3cf99b891c330",
                "sha256:14e7e2c5f5fca67e9a6d5f753d21f138398cad2b1159913ec9e9a67745f09ba3",
                "sha256:167e4793dc987f77fd476862d32fa404d42b71f6a85d3b38cbce711dba5e6b68",
                "sha256:1807054aa7b61ad8d8103b3b30c9764de2e9d0c0978e9d3fc337e4e74bf25faa",
                "sha256:1f83e9c21cd5275991076b2ba1cd35418af3504667affb4745b48937e214bafe",
                "sha256:21b1106bff6ece8cb203ef45b4f5778d7226c941c83aaaa1e1f0f4f32cc148cd",
                "sha256:22626dca56fd7f55a0733e604f1027277eb0f4f3d95ff28f15d27ac25a45f71b",
                "sha256:23f96134a3aa24cc50614920cc087e22f87439053d886e474638c68c8d15dc80",
                "sha256:2498762814dd7dd2a1d0248eda2afbc3dd9c11537bc8200a4b21789b6df6cd38",
                "sha256:28c659878f684365d53cf59dc9a1929ea2eecd7ac65da762be8b1ba193f7e84f",
                "sha256:2eca15d6b947cfff51ed76b2d60fd172c6ecd418ddab1c5126032d27f74bc350",
                "sha256:354d9fc6b1e44750e2a67b4b108841f5f5ea08853453ecbf44c81fdc2e0d50bd",
                "sha256:36a76a7527df8583112b24adc01748cd51a2d14e905b337a6fefa8b96fc708fb",
                "sha256:3a0a4ca02752ced5f37498827e49c414d694ad7cf451ee850e3ff160f2bee9d3",
                "sha256:3a71dbd792cc7a3d772ef8cd08d3048593f13d6f40a11f3427c000cf0a5b36a0",
                "sha256:3a88254881e8a8c4784ecc9cb2249ff757fd94b911d5df9a5984961b96113fff",
                "sha256:47045ed35481e857918ae78b54891fac0c1d197f22c95778e66302668309336c",
                "sha256:4775a574e9d84e0212f5b18886cace049a42e13e12009bb0491562a48bb2b758",
                "sha256:493da1f8b1bb8a623c16552fb4a1e164c0200447eb83d3f68b44315ead3f9036",
                "sha256:4b847029e2d5e11fd536c9ac3136ddc3f54bc9488a75ef7d040a3900406a91eb",
                "sha256:59d7d92cee84a547d91267f0fea381c363121d70fe90b12cd88241bd9b0e1763",
                "sha256:5a0898a640559dec00f3614ffb11d97a2666ee9a2a6bad1259c9facd01a1d4d9",
                "sha256:5a9a1889cc01ed2ed5f34574c90745fab1dd06ec2eee663e8ebeefe363e8efd7",
                "sha256:5b835b86bd5a1bdbe257d610eecab07bf685b1af2a7563093e0e69180c1d4af1",
                "sha256:5f24ca7953f2643d59a9c87d6e272d8adddd4a53bb62b9208f36db408d7aafc7",
                "sha256:61e1a064906ccba038aa3c4a5a82f6199749efbbb3cef0804ae5c37f550eded0",
                "sha256:65bf3eb34721bf18b5a021a1ad7aa05947a1767d1aa272b725728014475ea7d5",
                "sha256:6807bcee549a8cb2f38f73f469703a1d8d5d990815c3004f21ddb68a567385ce",
                "sha256:68aeefac31c1f73949662ba8affaf9950b9938b712fb9d428fa2a07e40ee57f8",
                "sha256:6915682f9a9bc4cf2908e83caf5895a685da1fbd20b6d485dafb8e218a338279",
                "sha256:6d9810d4f697d58fd66039ab959e6d37e63ab377008ef1d63904df25956c7db0",
                "sha256:729d5e96566f44fccac6c4447ec2332636b4fe273f03da128fff8d5559782b06",
                "sha256:748df39ed634851350efa87690c2237a678ed794fe9ede3f0d79f071ee042561",
                "sha256:763a73ab377390e2af26042f685a26787c402390f682443727b847e9496e4a2a",
                "sha256:8323a43bd9c91f62bb7d4be74cc9ff10090e7ef820e27bfe8815c57e68261311",
                "sha256:8529b07b49b2d89d6917cfa157d3ea1dfb4d319d51e23030664a827fe5fd2131",
                "sha256:87fa943e8bbe40c8c1ba4086971a6fefbf75e9991217c55ed1bcb2f1985bd3d4",
                "sha256:88236b90dda77f0394f878324cfbae05ae6fde8a84d548cfe73a75278d760291",
                "sha256:891c353e95bb11abb548ca95c8b98050f3620a7378332eb90d6acdef35b401d4",
                "sha256:89ba3d548ee1e6291a20f3c7380c92f71e358ce8b9e48161401e087e0bc740f8",
                "sha256:8c6be72eac3c14baa473620e04f74186c5d8f45d80f8f2b4eda6e1d18af808e8",
                "sha256:9a242871b3d8eecc56d350e5e03ea1854de47b17f040446da0e47dc3e0b9ad4d",
                "sha256:9a3ff5fb015f6feb78340143584d9f8a0b91b6293d6b5cf4295b3e95d179b88c",
                "sha256:9a5a544861b21e0e7575b6023adebe7a8c6321127bb1d238eb40d99803a0e8bd",
                "sha256:9d57677238a0c5411c76097b8b93bdebb02eb845814c90f0b01727527a179e4d",
                "sha256:9d8c68c4145041b4eeae96239802cfdfd9ef927754a5be3f50505f09f309d8c6",
                "sha256:9d9fcd06c952efa4b6b95f3d788a819b7f33d11bea377be6b8980c95e7d10775",
                "sha256:a0057b5435a65b933cbf5d859cd4956624df37b8bf0917c71756e4b3d9958b9e",
                "sha256:a65bffd24409454b889af33b6c49d0d9bcd1a219b972fba975ac935f17bdf627",
                "sha256:b0ed6ad6c9640671689c2dbe6244680fe8b897c08fd1fab2228429b66c518e5e",
                "sha256:b21650fa6907e523869e0396c5bd591cc326e5c1dd594dcdccac089561cacfb8",
                "sha256:b3f7e671fb19734c872566e57ce7fc235fa953d7c181bb4ef138e17d607dc8a1",
                "sha256:b77159d9862374da213f741af0c361720200ab7ad21b9f12556e0eb95912cd48",
                "sha256:bb36fbb48b22985d13a6b496ea5fb9bb2a076fea943831643836c9f6febbcfdc",
                "sha256:d066ffc5ed0be00cd0352c95800a519cf9e4b5dd34a028d301bdc7177c72daf3",
                "sha256:d332eecf307fca852d02b63f35a7872de32d5ba8b4ec32da82f45df986b39ff6",
                "sha256:d808a5a5411982a09fef6b49aac62986274ab050e9d3e9817ad65b2791ed1425",
                "sha256:d9bdfa74d369256e4218000a629978590fd7cb6cf6893251dad13d051090436d",
                "sha256:db6a0ddc1282ceb9032e41853e659c9b638789be38e5b8ad7498caac00231c23",
                "sha256:debaf04f813ada978d7d16c7dfa16f3c9c2ec9adf4656efdc4defdf841fc2f0c",
                "sha256:f0408e2dbad9e82b4c960274214af533f856a199c9274bd4aff55d4634dedc33",
                "sha256:f2f3bc7cd9c9fcd39143f11342eb5963317bd54ecc98e3650ca22704b69d9653"
            ],
            "markers": "python_version >= '2.7' and python_version not in '3.0, 3.1, 3.2, 3.3, 3.4'",
            "version": "==1.14.0"
        },
        "yapf": {
            "hashes": [
                "sha256:8fea849025584e486fd06d6ba2bed717f396080fd3cc236ba10cb97c4c51cf32",
                "sha256:a3f5085d37ef7e3e004c4ba9f9b3e40c54ff1901cd111f05145ae313a7c67d1b"
            ],
            "index": "pypi",
            "version": "==0.32.0"
        },
        "zipp": {
            "hashes": [
                "sha256:9f50f446828eb9d45b267433fd3e9da8d801f614129124863f9c51ebceafb87d",
                "sha256:b47250dd24f92b7dd6a0a8fc5244da14608f3ca90a5efcd37a3b1642fac9a375"
            ],
<<<<<<< HEAD
            "markers": "python_version < '3.10'",
=======
            "markers": "python_version >= '3.7'",
>>>>>>> 62bca933
            "version": "==3.7.0"
        }
    }
}<|MERGE_RESOLUTION|>--- conflicted
+++ resolved
@@ -1,11 +1,7 @@
 {
     "_meta": {
         "hash": {
-<<<<<<< HEAD
-            "sha256": "107db961938898c9e12415642575a5210ce304ec33b0faa855b07995597792b2"
-=======
             "sha256": "6961db7cc560766a3f51c024f327d461eff1c1773fa1d320c53bb9e9a87d3f05"
->>>>>>> 62bca933
         },
         "pipfile-spec": 6,
         "requires": {
@@ -199,19 +195,11 @@
         },
         "azure-mgmt-resource": {
             "hashes": [
-<<<<<<< HEAD
-                "sha256:4fbb2158320e0bdd367882642f266a6dfb3b4b8610792b3afbbca39089f212d7",
-                "sha256:b009dcd66bee43691b71048b97c3da9c269ea24f338f1f9788bbd4c4726336c3"
-            ],
-            "markers": "python_version >= '3.6'",
-            "version": "==20.1.0"
-=======
                 "sha256:1f1c07ebe9099c1301d03297d5743427efe04b41785df1f5d0326945aece5dba",
                 "sha256:cbd27f521c70b40fd83bf63cf17b12b5bc03e5e70dc2b6e7a71b5ebd8b900d03"
             ],
             "markers": "python_version >= '3.6'",
             "version": "==21.0.0"
->>>>>>> 62bca933
         },
         "azure-mgmt-storage": {
             "hashes": [
@@ -246,21 +234,6 @@
         },
         "boto3": {
             "hashes": [
-<<<<<<< HEAD
-                "sha256:44a30268702c78aa355a0044fa7fea5f1e7e7c125ad029196028787eea003c2e",
-                "sha256:c60d2401226c723db809df5c611a850c101b562e0e0790be7631a38b82813038"
-            ],
-            "markers": "python_version >= '3.6'",
-            "version": "==1.21.23"
-        },
-        "botocore": {
-            "hashes": [
-                "sha256:1c8a77809dd59bf4084780ea1785c38d0ebcacd385d83fb7f6ad81648bbb22dc",
-                "sha256:536d5fcec2dfaf9671b9d361c2479ef435bfb905f73e24f6fbe73bc33ba66dfe"
-            ],
-            "markers": "python_version >= '3.6'",
-            "version": "==1.24.23"
-=======
                 "sha256:ef41b9c7b6311d5152bdc78f7de56912c1ed265debf7da14133e1ad00246ad50",
                 "sha256:f165790439117e3fd40f8c06826845068852a70ca5ac62adb192405c97f117e1"
             ],
@@ -274,7 +247,6 @@
             ],
             "markers": "python_version >= '3.6'",
             "version": "==1.24.27"
->>>>>>> 62bca933
         },
         "cachetools": {
             "hashes": [
@@ -367,11 +339,7 @@
                 "sha256:2857e29ff0d34db842cd7ca3230549d1a697f96ee6d3fb071cfa6c7393832597",
                 "sha256:6881edbebdb17b39b4eaaa821b438bf6eddffb4468cf344f09f89def34a8b1df"
             ],
-<<<<<<< HEAD
-            "markers": "python_version >= '3.5'",
-=======
             "markers": "python_full_version >= '3.5.0'",
->>>>>>> 62bca933
             "version": "==2.0.12"
         },
         "click": {
@@ -768,10 +736,6 @@
                 "sha256:f6a9cf0e77f72f2ac30c9c6e086bc7446c984c51bebc6c7f50fbcd718037edba",
                 "sha256:fdb0a3e0e64843441793923d9532a3a23907b07b2a1e0a7a31f186dc185bb772"
             ],
-<<<<<<< HEAD
-            "markers": "python_version >= '3.6'",
-=======
->>>>>>> 62bca933
             "version": "==1.44.0"
         },
         "grr-api-client": {
@@ -1051,13 +1015,8 @@
                 "sha256:011e85d277c89681e8fa661cf5ff0743443445049b0b68789ad55ef09340c6e0",
                 "sha256:d1194ba753e5eed07cdecd1d23c5cd7a3c772099bd8dbd2fea366788cf4de7ba"
             ],
-<<<<<<< HEAD
-            "index": "pypi",
-            "version": "==2.6.3"
-=======
             "markers": "python_version >= '3.8'",
             "version": "==2.7.1"
->>>>>>> 62bca933
         },
         "numpy": {
             "hashes": [
@@ -1133,11 +1092,7 @@
                 "sha256:a648ad761b8ea27370cb5915350122cd807b820d2193ed5c9cc28f163df637f4",
                 "sha256:b092f48e1e30a234ab3dd1cfd44f2f235e8a41f4e310e463fc8d6798d1c3c235"
             ],
-<<<<<<< HEAD
-            "markers": "python_version >= '3.5' and platform_system != 'Windows'",
-=======
             "markers": "python_full_version >= '3.5.0' and platform_system != 'Windows'",
->>>>>>> 62bca933
             "version": "==2.4.0"
         },
         "prettytable": {
@@ -1350,7 +1305,6 @@
                 "sha256:f2772af1c3ef8025c85335f8b828d0193fa1e43256621f613280e2c81bfad423",
                 "sha256:f403a3e297a59d94121cb3ee4b1cf41f844332940a62d71f9e4a009cc3533493",
                 "sha256:f572a3ff7b6029dd9b904d6be4e0ce9e309dcb847b03e3ac8698d9d23bb36525"
-<<<<<<< HEAD
             ],
             "markers": "python_version >= '2.7' and python_version not in '3.0, 3.1, 3.2, 3.3, 3.4'",
             "version": "==3.14.1"
@@ -1387,44 +1341,6 @@
             ],
             "markers": "python_version >= '2.7' and python_version not in '3.0, 3.1, 3.2, 3.3, 3.4'",
             "version": "==3.14.1"
-=======
-            ],
-            "markers": "python_version >= '2.7' and python_version not in '3.0, 3.1, 3.2, 3.3, 3.4'",
-            "version": "==3.14.1"
-        },
-        "pycryptodomex": {
-            "hashes": [
-                "sha256:1ca8e1b4c62038bb2da55451385246f51f412c5f5eabd64812c01766a5989b4a",
-                "sha256:298c00ea41a81a491d5b244d295d18369e5aac4b61b77b2de5b249ca61cd6659",
-                "sha256:2aa887683eee493e015545bd69d3d21ac8d5ad582674ec98f4af84511e353e45",
-                "sha256:2ce76ed0081fd6ac8c74edc75b9d14eca2064173af79843c24fa62573263c1f2",
-                "sha256:3da13c2535b7aea94cc2a6d1b1b37746814c74b6e80790daddd55ca5c120a489",
-                "sha256:406ec8cfe0c098fadb18d597dc2ee6de4428d640c0ccafa453f3d9b2e58d29e2",
-                "sha256:4d0db8df9ffae36f416897ad184608d9d7a8c2b46c4612c6bc759b26c073f750",
-                "sha256:530756d2faa40af4c1f74123e1d889bd07feae45bac2fd32f259a35f7aa74151",
-                "sha256:77931df40bb5ce5e13f4de2bfc982b2ddc0198971fbd947776c8bb5050896eb2",
-                "sha256:797a36bd1f69df9e2798e33edb4bd04e5a30478efc08f9428c087f17f65a7045",
-                "sha256:8085bd0ad2034352eee4d4f3e2da985c2749cb7344b939f4d95ead38c2520859",
-                "sha256:8536bc08d130cae6dcba1ea689f2913dfd332d06113904d171f2f56da6228e89",
-                "sha256:a4d412eba5679ede84b41dbe48b1bed8f33131ab9db06c238a235334733acc5e",
-                "sha256:aebecde2adc4a6847094d3bd6a8a9538ef3438a5ea84ac1983fcb167db614461",
-                "sha256:b276cc4deb4a80f9dfd47a41ebb464b1fe91efd8b1b8620cf5ccf8b824b850d6",
-                "sha256:b5a185ae79f899b01ca49f365bdf15a45d78d9856f09b0de1a41b92afce1a07f",
-                "sha256:c4d8977ccda886d88dc3ca789de2f1adc714df912ff3934b3d0a3f3d777deafb",
-                "sha256:c5dd3ffa663c982d7f1be9eb494a8924f6d40e2e2f7d1d27384cfab1b2ac0662",
-                "sha256:ca88f2f7020002638276439a01ffbb0355634907d1aa5ca91f3dc0c2e44e8f3b",
-                "sha256:d2cce1c82a7845d7e2e8a0956c6b7ed3f1661c9acf18eb120fc71e098ab5c6fe",
-                "sha256:d709572d64825d8d59ea112e11cc7faf6007f294e9951324b7574af4251e4de8",
-                "sha256:da8db8374295fb532b4b0c467e66800ef17d100e4d5faa2bbbd6df35502da125",
-                "sha256:e36c7e3b5382cd5669cf199c4a04a0279a43b2a3bdd77627e9b89778ac9ec08c",
-                "sha256:e95a4a6c54d27a84a4624d2af8bb9ee178111604653194ca6880c98dcad92f48",
-                "sha256:ee835def05622e0c8b1435a906491760a43d0c462f065ec9143ec4b8d79f8bff",
-                "sha256:f75009715dcf4a3d680c2338ab19dac5498f8121173a929872950f4fb3a48fbf",
-                "sha256:f8524b8bc89470cec7ac51734907818d3620fb1637f8f8b542d650ebec42a126"
-            ],
-            "markers": "python_version >= '2.7' and python_version not in '3.0, 3.1, 3.2, 3.3, 3.4'",
-            "version": "==3.14.1"
->>>>>>> 62bca933
         },
         "pyjwt": {
             "extras": [
@@ -1449,11 +1365,7 @@
                 "sha256:c203ec8783bf771a155b207279b9bccb8dea02d8f0c9e5f8ead507bc3246ecc1",
                 "sha256:ef9d7589ef3c200abe66653d3f1ab1033c3c419ae9b9bdb1240a85b024efc88b"
             ],
-<<<<<<< HEAD
-            "markers": "python_version >= '2.6' and python_version not in '3.0, 3.1, 3.2, 3.3'",
-=======
             "markers": "python_version >= '3.1'",
->>>>>>> 62bca933
             "version": "==2.4.7"
         },
         "pypdf2": {
@@ -1552,19 +1464,11 @@
         },
         "redis": {
             "hashes": [
-<<<<<<< HEAD
-                "sha256:04629f8e42be942c4f7d1812f2094568f04c612865ad19ad3ace3005da70631a",
-                "sha256:1d9a0cdf89fdd93f84261733e24f55a7bbd413a9b219fdaf56e3e728ca9a2306"
-            ],
-            "markers": "python_version >= '3.6'",
-            "version": "==4.1.4"
-=======
                 "sha256:3cbe235cea80b9c9991b397567aa2d65eb4e6fb09787f61d227ae82eb4eb50b4",
                 "sha256:6758d01dec81af191b98a35cce3402675d115456584c39b500ab485a5e386bbb"
             ],
             "markers": "python_version >= '3.6'",
             "version": "==4.2.0"
->>>>>>> 62bca933
         },
         "requests": {
             "hashes": [
@@ -1597,17 +1501,6 @@
             ],
             "markers": "python_version >= '3.6'",
             "version": "==0.5.2"
-<<<<<<< HEAD
-        },
-        "setuptools": {
-            "hashes": [
-                "sha256:22c7348c6d2976a52632c67f7ab0cdf40147db7789f9aed18734643fe9cf3373",
-                "sha256:4ce92f1e1f8f01233ee9952c04f6b81d1e02939d6e1b488428154974a4d0783e"
-            ],
-            "markers": "python_version >= '3.6'",
-            "version": "==59.6.0"
-=======
->>>>>>> 62bca933
         },
         "six": {
             "hashes": [
@@ -1888,35 +1781,16 @@
             ],
             "markers": "python_version >= '3.6'",
             "version": "==1.7.2"
-<<<<<<< HEAD
-        },
-        "zipp": {
-            "hashes": [
-                "sha256:9f50f446828eb9d45b267433fd3e9da8d801f614129124863f9c51ebceafb87d",
-                "sha256:b47250dd24f92b7dd6a0a8fc5244da14608f3ca90a5efcd37a3b1642fac9a375"
-            ],
-            "markers": "python_version < '3.10'",
-            "version": "==3.7.0"
-=======
->>>>>>> 62bca933
         }
     },
     "develop": {
         "astroid": {
             "hashes": [
-<<<<<<< HEAD
-                "sha256:1efdf4e867d4d8ba4a9f6cf9ce07cd182c4c41de77f23814feb27ca93ca9d877",
-                "sha256:506daabe5edffb7e696ad82483ad0228245a9742ed7d2d8c9cdb31537decf9f6"
-            ],
-            "markers": "python_full_version >= '3.6.2'",
-            "version": "==2.9.3"
-=======
                 "sha256:8d0a30fe6481ce919f56690076eafbb2fb649142a89dc874f1ec0e7a011492d0",
                 "sha256:cc8cc0d2d916c42d0a7c476c57550a4557a083081976bf42a73414322a6411d9"
             ],
             "markers": "python_full_version >= '3.6.2'",
             "version": "==2.11.2"
->>>>>>> 62bca933
         },
         "click": {
             "hashes": [
@@ -1972,8 +1846,6 @@
             ],
             "index": "pypi",
             "version": "==6.3.2"
-<<<<<<< HEAD
-=======
         },
         "dill": {
             "hashes": [
@@ -1982,7 +1854,6 @@
             ],
             "markers": "python_version >= '2.7' and python_version != '3.0'",
             "version": "==0.3.4"
->>>>>>> 62bca933
         },
         "ghp-import": {
             "hashes": [
@@ -2004,11 +1875,7 @@
                 "sha256:1208431ca90a8cca1a6b8af391bb53c1a2db74e5d1cef6ddced95d4b2062edc6",
                 "sha256:ea4c597ebf37142f827b8f39299579e31685c31d3a438b59f469406afd0f2539"
             ],
-<<<<<<< HEAD
-            "markers": "python_version >= '3.7'",
-=======
             "markers": "python_version < '3.10'",
->>>>>>> 62bca933
             "version": "==4.11.3"
         },
         "isort": {
@@ -2201,34 +2068,6 @@
         },
         "mypy": {
             "hashes": [
-<<<<<<< HEAD
-                "sha256:080097eee5393fd740f32c63f9343580aaa0fb1cda0128fd859dfcf081321c3d",
-                "sha256:0d3bcbe146247997e03bf030122000998b076b3ac6925b0b6563f46d1ce39b50",
-                "sha256:0dd441fbacf48e19dc0c5c42fafa72b8e1a0ba0a39309c1af9c84b9397d9b15a",
-                "sha256:108f3c7e14a038cf097d2444fa0155462362c6316e3ecb2d70f6dd99cd36084d",
-                "sha256:3bada0cf7b6965627954b3a128903a87cac79a79ccd83b6104912e723ef16c7b",
-                "sha256:3cf77f138efb31727ee7197bc824c9d6d7039204ed96756cc0f9ca7d8e8fc2a4",
-                "sha256:42c216a33d2bdba08098acaf5bae65b0c8196afeb535ef4b870919a788a27259",
-                "sha256:465a6ce9ca6268cadfbc27a2a94ddf0412568a6b27640ced229270be4f5d394d",
-                "sha256:6a8e1f63357851444940351e98fb3252956a15f2cabe3d698316d7a2d1f1f896",
-                "sha256:745071762f32f65e77de6df699366d707fad6c132a660d1342077cbf671ef589",
-                "sha256:818cfc51c25a5dbfd0705f3ac1919fff6971eb0c02e6f1a1f6a017a42405a7c0",
-                "sha256:8e5974583a77d630a5868eee18f85ac3093caf76e018c510aeb802b9973304ce",
-                "sha256:8eaf55fdf99242a1c8c792247c455565447353914023878beadb79600aac4a2a",
-                "sha256:98f61aad0bb54f797b17da5b82f419e6ce214de0aa7e92211ebee9e40eb04276",
-                "sha256:b2ce2788df0c066c2ff4ba7190fa84f18937527c477247e926abeb9b1168b8cc",
-                "sha256:b30d29251dff4c59b2e5a1fa1bab91ff3e117b4658cb90f76d97702b7a2ae699",
-                "sha256:bf446223b2e0e4f0a4792938e8d885e8a896834aded5f51be5c3c69566495540",
-                "sha256:cbcc691d8b507d54cb2b8521f0a2a3d4daa477f62fe77f0abba41e5febb377b7",
-                "sha256:d051ce0946521eba48e19b25f27f98e5ce4dbc91fff296de76240c46b4464df0",
-                "sha256:d61b73c01fc1de799226963f2639af831307fe1556b04b7c25e2b6c267a3bc76",
-                "sha256:eea10982b798ff0ccc3b9e7e42628f932f552c5845066970e67cd6858655d52c",
-                "sha256:f79137d012ff3227866222049af534f25354c07a0d6b9a171dba9f1d6a1fdef4",
-                "sha256:fc5ecff5a3bbfbe20091b1cad82815507f5ae9c380a3a9bf40f740c70ce30a9b"
-            ],
-            "index": "pypi",
-            "version": "==0.941"
-=======
                 "sha256:0e2dd88410937423fba18e57147dd07cd8381291b93d5b1984626f173a26543e",
                 "sha256:10daab80bc40f84e3f087d896cdb53dc811a9f04eae4b3f95779c26edee89d16",
                 "sha256:17e44649fec92e9f82102b48a3bf7b4a5510ad0cd22fa21a104826b5db4903e2",
@@ -2255,7 +2094,6 @@
             ],
             "index": "pypi",
             "version": "==0.942"
->>>>>>> 62bca933
         },
         "mypy-extensions": {
             "hashes": [
@@ -2293,11 +2131,7 @@
                 "sha256:c203ec8783bf771a155b207279b9bccb8dea02d8f0c9e5f8ead507bc3246ecc1",
                 "sha256:ef9d7589ef3c200abe66653d3f1ab1033c3c419ae9b9bdb1240a85b024efc88b"
             ],
-<<<<<<< HEAD
-            "markers": "python_version >= '2.6' and python_version not in '3.0, 3.1, 3.2, 3.3'",
-=======
             "markers": "python_version >= '3.1'",
->>>>>>> 62bca933
             "version": "==2.4.7"
         },
         "python-dateutil": {
@@ -2381,23 +2215,9 @@
         },
         "tomli": {
             "hashes": [
-<<<<<<< HEAD
-                "sha256:939de3e7a6161af0c887ef91b7d41a53e7c5a1ca976325f429cb46ea9bc30ecc",
-                "sha256:de526c12914f0c550d15924c62d72abc48d6fe7364aa87328337a31007fe8a4f"
-            ],
-            "markers": "python_version >= '3.7'",
-            "version": "==2.0.1"
-        },
-        "types-filelock": {
-            "hashes": [
                 "sha256:1021c6b8850f94a57e22f32263cd1d754326555dc2dc56e233c957262e42eb93",
                 "sha256:2481d41a2916af1605bcd0305e13c0450c7afc568268bd669249e7b08cf958ac"
             ],
-=======
-                "sha256:1021c6b8850f94a57e22f32263cd1d754326555dc2dc56e233c957262e42eb93",
-                "sha256:2481d41a2916af1605bcd0305e13c0450c7afc568268bd669249e7b08cf958ac"
-            ],
->>>>>>> 62bca933
             "index": "pypi",
             "version": "==3.2.5"
         },
@@ -2546,11 +2366,7 @@
                 "sha256:9f50f446828eb9d45b267433fd3e9da8d801f614129124863f9c51ebceafb87d",
                 "sha256:b47250dd24f92b7dd6a0a8fc5244da14608f3ca90a5efcd37a3b1642fac9a375"
             ],
-<<<<<<< HEAD
-            "markers": "python_version < '3.10'",
-=======
             "markers": "python_version >= '3.7'",
->>>>>>> 62bca933
             "version": "==3.7.0"
         }
     }
